{% extends "lab/base.html" %}
{% block content %}
  {% partial detail %}
{% endblock content %}

{% partialdef compact-card %}
  <div
    class="bg-white dark:bg-gray-800 p-4 rounded-lg shadow border border-gray-200 dark:border-gray-700 m-2"
    data-item-id="{{ item.id }}"
  >
    {% with float="float-right" color=item.status.color text=item.status.name %}
      {% include 'lab/partials/badge.html' %}
    {% endwith %}

    <h3 class="font-semibold text-lg text-gray-900 dark:text-gray-100">
      {{ item.title }}
    </h3>
    <p class="text-gray-600 dark:text-gray-400">
      {{ item.description|truncatewords:20 }}
    </p>
    <p class="text-sm text-gray-500 dark:text-gray-400">
      Assigned to: {{ item.assigned_to.username }}
    </p>
    <p class="text-sm text-gray-500 dark:text-gray-400">
      Priority: {{ item.priority }}
    </p>
    {% if item.project %}
      <p class="text-sm text-gray-500 dark:text-gray-400">
        Project: {{ item.project.name }}
      </p>
    {% endif %}
    <div
      class="flex justify-end mt-3 pt-2 border-t border-gray-200 dark:border-gray-700"
    >
      <button
        class="text-blue-600 hover:text-blue-800 dark:text-blue-400 dark:hover:text-blue-300 transition-colors"
        @click="openDetail({{ item.pk }}, 'Task', 'lab')"
        title="View Details"
      >
        <i class="fa-solid fa-eye"></i>
      </button>
    </div>
  </div>
{% endpartialdef compact-card %}

{% partialdef card %}
  <div
    class="bg-white dark:bg-gray-800 p-4 rounded-lg shadow-lg border border-gray-200 dark:border-gray-700"
    data-item-id="{{ item.id }}"
  >
    <div class="flex justify-between items-start mb-2">
      <h2 class="text-2xl font-bold text-gray-900 dark:text-gray-100">
        {{ item.title }}
      </h2>
      <div class="text-right">
        {% with float="float-right" color=item.status.color text=item.status.name %}
          {% include 'lab/partials/badge.html' %}
        {% endwith %}

        <div class="flex items-center float-right">
          <i
            class="fa-solid fa-flag m-2"
            :class="'{{ item.priority }}'=='urgent'?'text-red-600 dark:text-red-400':
          '{{ item.priority }}'=='high'?'text-orange-600 dark:text-orange-400':
          '{{ item.priority }}'=='medium'?'text-yellow-600 dark:text-yellow-400':
          '{{ item.priority }}'=='low'?'text-blue-600 dark:text-blue-400':
          'text-gray-600 dark:text-gray-400'"
          ></i>
        </div>
      </div>
    </div>

    <div class="mb-2">
      <div class="mb-3">
        <p class="text-gray-600 dark:text-gray-400 leading-relaxed">
          {{ item.description|truncatewords:30 }}
        </p>
      </div>
    </div>

    <div class="grid grid-cols-1 md:grid-cols-2 gap-4 mb-2">
      <div class="p-3 bg-blue-50 dark:bg-blue-900/20 rounded-lg">
        <h4 class="text-sm font-semibold text-blue-700 dark:text-blue-300 mb-1">
          Created By
        </h4>
        <div class="flex items-center">
          <i class="fa-solid fa-user mr-2 text-blue-600 dark:text-blue-400"></i>
          <span class="text-blue-900 dark:text-blue-100 font-medium">
            {{ item.created_by.username }}
          </span>
        </div>
      </div>

      <div class="p-3 bg-blue-50 dark:bg-blue-900/20 rounded-lg">
        <h4 class="text-sm font-semibold text-blue-700 dark:text-blue-300 mb-1">
          Assigned To
        </h4>
        <div class="flex items-center">
          <i class="fa-solid fa-user mr-2 text-blue-600 dark:text-blue-400"></i>
          <span class="text-blue-900 dark:text-blue-100 font-medium">
            {{ item.assigned_to.username }}
          </span>
        </div>
      </div>
    </div>

    {% if item.project %}
      <div class="mb-2 p-2 bg-purple-50 dark:bg-purple-900/20 rounded-lg">
        <div class="flex items-center">
<<<<<<< HEAD
          <i
            class="fa-solid fa-project-diagram mr-2 text-purple-600 dark:text-purple-400"
          ></i>
=======
          <i class="fa-solid fa-project-diagram mr-2 text-purple-600 dark:text-purple-400 m-1"></i>
>>>>>>> 064d1276
          <span class="text-purple-900 dark:text-purple-100 font-medium">
            {{ item.project.name }}
          </span>
        </div>
      </div>
    {% endif %}

    <div class="grid grid-cols-1 md:grid-cols-[65%_30%] gap-4 mb-2">
      {% if item.due_date %}
        <div class="mb-2 p-3 bg-red-50 dark:bg-red-900/20 rounded-lg">
          <div class="flex items-center">
            <i
              class="fa-solid fa-calendar-times mr-2 text-red-600 dark:text-red-400"
            ></i>
            <h4
              class="text-sm font-semibold text-red-700 dark:text-red-300 mb-1"
            >
              Due Date
            </h4>
          </div>
          <div class="flex items-center">
            <span class="text-red-900 dark:text-red-100 font-medium">
              {{ item.due_date }}
            </span>
          </div>
        </div>
      {% endif %}
      <div class="mb-2 p-3 bg-orange-50 dark:bg-orange-900/20 rounded-lg">
        <div class="flex items-center">
          <i
            class="fa-solid fa-flag mr-2 text-orange-600 dark:text-orange-400"
          ></i>
          <h4
            class="text-sm font-semibold text-orange-700 dark:text-orange-300 mb-1"
          >
            Priority
          </h4>
        </div>
        <div class="flex items-center">
          <span class="text-orange-900 dark:text-orange-100 font-medium">
            {{ item.priority }}
          </span>
        </div>
      </div>
    </div>

    {% if item.notes.all %}
      <div class="mb-2">
        <h4 class="text-sm font-semibold text-gray-700 dark:text-gray-300 mb-2">
          Task Notes
        </h4>
        <div class="bg-gray-50 dark:bg-gray-700 rounded-lg p-3">
          <ul class="space-y-2">
            {% for note in item.notes.all %}
              <li
                class="text-sm text-gray-600 dark:text-gray-400 flex items-start"
              >
                <i
                  class="fa-solid fa-circle text-xs mt-1 mr-2 text-gray-400"
                ></i>
                {{ note.content|truncatewords:20 }}
              </li>
            {% endfor %}
          </ul>
        </div>
      </div>
    {% endif %}

    <div class="text-sm text-gray-500 dark:text-gray-400">
      <i class="fa-solid fa-calendar mr-1"></i>
      Created: {{ item.created_at|date:"M d, Y H:i"|default:"Unknown" }}
    </div>

    <div
      class="flex justify-between items-center pt-4 border-t border-gray-200 dark:border-gray-700"
    >
      <div class="flex space-x-2">
        <button
          class="px-3 py-1 text-sm bg-blue-600 text-white rounded hover:bg-blue-700 transition-colors"
          @click="openDetail({{ item.pk }}, 'Task', 'lab')"
        >
          <i class="fa-solid fa-eye mr-1"></i>View Details
        </button>
        <button
          class="px-3 py-1 text-sm bg-green-600 text-white rounded hover:bg-green-700 transition-colors"
        >
          <i class="fa-solid fa-check mr-1"></i>Mark Done
        </button>
      </div>
    </div>
  </div>
{% endpartialdef card %}

{% partialdef table-row %}
  <td class="px-4 py-3 text-sm text-gray-900 dark:text-gray-100 font-medium">
    {{ item.title }}
  </td>
  <td class="px-4 py-3 text-sm text-gray-600 dark:text-gray-400">
    {{ item.description|truncatewords:10 }}
  </td>
  <td class="px-4 py-3 text-sm text-gray-600 dark:text-gray-400">
    {{ item.project.name|default:"-" }}
  </td>
  <td class="px-4 py-3 text-sm text-gray-600 dark:text-gray-400">
    {{ item.priority }}
  </td>
  <td class="px-4 py-3 text-sm text-gray-600 dark:text-gray-400">
    {{ item.due_date|date:"M d, Y"|default:"-" }}
  </td>
  <td class="px-4 py-3 text-sm">
    {% with float="" color=item.status.color text=item.status.name %}
      {% include 'lab/partials/badge.html' %}
    {% endwith %}
  </td>
  <td class="px-4 py-3 text-sm text-gray-600 dark:text-gray-400">
    <button
      @click="openDetail({{ item.pk }}, 'Task', 'lab')"
      class="text-blue-600 hover:text-blue-800 dark:text-blue-400 dark:hover:text-blue-300 transition-colors"
    >
      <i class="fa-solid fa-eye"></i>
    </button>
  </td>
{% endpartialdef table-row %}

{% partialdef table %}
  <div class="overflow-x-auto bg-white dark:bg-gray-800 shadow-sm rounded-lg">
    <table class="min-w-full">
      <thead class="bg-gray-50 dark:bg-gray-700">
        <tr>
          <th
            class="px-4 py-3 text-left text-xs font-medium text-gray-500 dark:text-gray-300 uppercase tracking-wider"
          >
            Title
          </th>
          <th
            class="px-4 py-3 text-left text-xs font-medium text-gray-500 dark:text-gray-300 uppercase tracking-wider"
          >
            Description
          </th>
          <th
            class="px-4 py-3 text-left text-xs font-medium text-gray-500 dark:text-gray-300 uppercase tracking-wider"
          >
            Project
          </th>
          <th
            class="px-4 py-3 text-left text-xs font-medium text-gray-500 dark:text-gray-300 uppercase tracking-wider"
          >
            Priority
          </th>
          <th
            class="px-4 py-3 text-left text-xs font-medium text-gray-500 dark:text-gray-300 uppercase tracking-wider"
          >
            Due Date
          </th>
          <th
            class="px-4 py-3 text-left text-xs font-medium text-gray-500 dark:text-gray-300 uppercase tracking-wider"
          >
            Status
          </th>
          <th
            class="px-4 py-3 text-left text-xs font-medium text-gray-500 dark:text-gray-300 uppercase tracking-wider"
          >
            Actions
          </th>
        </tr>
      </thead>
      <tbody class="divide-y divide-gray-200 dark:divide-gray-600">
        {% with view_mode='table' %}
          {% include "lab/partials/_infinite_scroll_items.html" %}
        {% endwith %}
      </tbody>
    </table>
  </div>
{% endpartialdef table %}

{% partialdef detail %}
  <div
    x-init="activeItem = 'detail-task-{{ item.pk }}'"
    class="bg-white dark:bg-gray-800 p-4 rounded-lg shadow-lg border border-gray-200 dark:border-gray-700"
  >
    <h2 class="text-2xl font-bold text-gray-900 dark:text-gray-100 mb-2">
      Task: {{ item.title }}
    </h2>
    <div class="mb-2">
      <span class="font-semibold">Description:</span>
      {{ item.description|default:'—' }}<br />
      <span class="font-semibold">Status:</span> {{ item.status.name }}<br />
      <span class="font-semibold">Created:</span>
      {{ item.created_at|date:"M d, Y H:i" }}<br />
      <span class="font-semibold">Last Updated:</span>
      {{ item.updated_at|date:"M d, Y H:i" }}
    </div>
    <div class="mt-4">
      <h3 class="font-semibold">Notes</h3>
      <ul>
        {% for note in item.notes.all %}
          <li class="text-sm text-gray-600 dark:text-gray-400">
            {{ note.content|truncatewords:20 }}
          </li>
          {% empty %}
          <li class="text-sm text-gray-400">No notes available.</li>
        {% endfor %}
      </ul>
    </div>
  </div>
{% endpartialdef %}<|MERGE_RESOLUTION|>--- conflicted
+++ resolved
@@ -107,13 +107,7 @@
     {% if item.project %}
       <div class="mb-2 p-2 bg-purple-50 dark:bg-purple-900/20 rounded-lg">
         <div class="flex items-center">
-<<<<<<< HEAD
-          <i
-            class="fa-solid fa-project-diagram mr-2 text-purple-600 dark:text-purple-400"
-          ></i>
-=======
           <i class="fa-solid fa-project-diagram mr-2 text-purple-600 dark:text-purple-400 m-1"></i>
->>>>>>> 064d1276
           <span class="text-purple-900 dark:text-purple-100 font-medium">
             {{ item.project.name }}
           </span>

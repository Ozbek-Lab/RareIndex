--- conflicted
+++ resolved
@@ -814,15 +814,12 @@
       <div x-show="activeItem === 'notifications'" id="notifications-content">
         <!-- Notifications content will be loaded here via HTMX -->
       </div>
-<<<<<<< HEAD
       <div x-show="activeItem === 'plots'" id="plots-content">
         {% with view="page" %}
           {% partial plots-section %}
         {% endwith %}
-=======
       <div x-show="activeItem === 'nl-search-page'" id="nl-search-content">
         <!-- Natural language search content will be loaded here via HTMX -->
->>>>>>> 3c53df07
       </div>
     </div>
   </main>
@@ -920,7 +917,6 @@
             return;
           }
           
-<<<<<<< HEAD
           // Handle plots navigation
           if (pageName === 'plots') {
             this.activeItem = 'plots';
@@ -929,7 +925,11 @@
             
             // Load plots content via HTMX
             htmx.ajax('GET', '{% url "lab:plots" %}', '#plots-content').then(() => {
-=======
+            // Content loaded successfully
+            });
+            return;
+          }
+          
           // Handle natural language search navigation
           if (pageName === 'nl-search-page') {
             this.activeItem = 'nl-search-page';
@@ -938,7 +938,6 @@
             
             // Load natural language search content via HTMX
             htmx.ajax('GET', '{% url "lab:nl_search_page" %}', '#nl-search-content').then(() => {
->>>>>>> 3c53df07
               // Content loaded successfully
             });
             return;

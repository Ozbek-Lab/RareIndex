--- conflicted
+++ resolved
@@ -177,11 +177,6 @@
 
 
 {% partialdef generic-search-results %}
-
-<h2 class="text-gray-900 dark:text-gray-100">
-  <i class="fa-solid {{ icon_class|default:"fa-magnifying-glass" }} fa-lg mx-2"></i>
-</h2>
-
 <div>
   {% if items.number == 1 %}
     <div
@@ -195,13 +190,9 @@
     <div class="h-96 overflow-y-auto">
   {% endif %}
 
-<<<<<<< HEAD
   {% with view_mode="cards" card='compact-card' %}
     {% include "lab/partials/_infinite_scroll_items.html" %}
   {% endwith %}
-=======
-  {% include "lab/partials/_infinite_scroll_items.html" with card='compact-card' %}
->>>>>>> c66d3e40
   {% if items.number == 1 %}
     </div>
   {% endif %}
@@ -219,7 +210,6 @@
 
   {% endif %}
 
-<<<<<<< HEAD
   <!-- Card View -->
   <div x-show="viewMode === 'cards'" class="grid grid-cols-1 md:grid-cols-2 lg:grid-cols-3 2xl:grid-cols-4 3xl:grid-cols-5 gap-4 relative h-full overflow-y-auto">
     {% with view_mode="cards" card='card' %}
@@ -230,10 +220,6 @@
   <!-- Table View -->
   <div x-show="viewMode === 'table'" class="relative h-full overflow-y-auto">
     {% include "lab/"|add:model_name|lower|add:'.html#table' %}
-=======
-  <div class="grid grid-cols-1 md:grid-cols-2 lg:grid-cols-3 2xl:grid-cols-4 3xl:grid-cols-5 gap-4 relative h-full overflow-y-auto">
-  {% include "lab/partials/_infinite_scroll_items.html" with card='card' %}
->>>>>>> c66d3e40
   </div>
   </div>
 
@@ -246,34 +232,25 @@
     @htmx:before-request="isLoading = true"
     @htmx:after-request="isLoading = false"
   >
-<<<<<<< HEAD
     {% if view == "page" %}
       <div class="flex justify-between items-center mb-4">
         <h1 class="text-2xl font-bold text-gray-900 dark:text-gray-100">{{ title }}</h1>
-        <div class="inline-flex rounded-md shadow bg-gray-100 dark:bg-gray-800 p-0.5">
-  <button
-    @click="viewMode = 'cards'"
-    :aria-pressed="viewMode === 'cards'"
-    :class="viewMode === 'cards'
-      ? 'bg-blue-600 text-white shadow font-semibold scale-105'
-      : 'text-gray-700 dark:text-gray-300 hover:bg-gray-200 dark:hover:bg-gray-700'"
-    class="px-2 py-1 rounded-l-md text-sm transition-all duration-200 focus:outline-none focus:ring-2 focus:ring-blue-400"
-  >
-    <i class="fa-solid fa-th-large mr-1"></i>
-    Cards
-  </button>
-  <button
-    @click="viewMode = 'table'"
-    :aria-pressed="viewMode === 'table'"
-    :class="viewMode === 'table'
-      ? 'bg-blue-600 text-white shadow font-semibold scale-105'
-      : 'text-gray-700 dark:text-gray-300 hover:bg-gray-200 dark:hover:bg-gray-700'"
-    class="px-2 py-1 rounded-r-md text-sm transition-all duration-200 focus:outline-none focus:ring-2 focus:ring-blue-400"
-  >
-    <i class="fa-solid fa-table mr-1"></i>
-    Table
-  </button>
-</div>
+        <div class="flex items-center space-x-2">
+          <button
+            @click="viewMode = 'cards'"
+            :class="viewMode === 'cards' ? 'bg-blue-500 text-white' : 'bg-gray-200 dark:bg-gray-700 text-gray-700 dark:text-gray-300'"
+            class="px-3 py-1 rounded-md text-sm font-medium transition-colors duration-200"
+          >
+            <i class="fa-solid fa-th-large mr-1"></i>Card
+          </button>
+          <button
+            @click="viewMode = 'table'"
+            :class="viewMode === 'table' ? 'bg-blue-500 text-white' : 'bg-gray-200 dark:bg-gray-700 text-gray-700 dark:text-gray-300'"
+            class="px-3 py-1 rounded-md text-sm font-medium transition-colors duration-200"
+          >
+            <i class="fa-solid fa-table mr-1"></i>Table
+          </button>
+        </div>
       </div>
     {% else %}
       <h2 class="text-gray-900 dark:text-gray-100">
@@ -281,8 +258,6 @@
         {{ title }}
       </h2>
     {% endif %}
-=======
->>>>>>> c66d3e40
 
     {# Search and select fields moved to drawer #}
 

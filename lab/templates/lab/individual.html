{% extends "lab/base.html" %}
{% load lab_filters %}

{% block content %}
  {% partial detail %}
{% endblock content %}

{% partialdef compact-card %}
  <div
    class="bg-white dark:bg-gray-800 p-4 rounded-lg shadow border border-gray-200 dark:border-gray-700 m-1 mb-2"
    data-item-id="{{ item.id }}"
    x-data="{ showFullName: false }"
  >
    {% with float="float-right" color=item.status.color text=item.status.name %}
      {% include 'lab/partials/badge.html#badge' %}
    {% endwith %}

    <h3 class="font-semibold text-lg text-gray-900 dark:text-gray-100">
      {{ item.individual_id }}
      <button
        type="button"
        class="text-gray-500 dark:text-gray-400 hover:text-gray-700 dark:hover:text-gray-300 transition-colors"
        @click= "showFullName = !showFullName"
        title="Toggle full name visibility"
      >
        <i class="fas fa-id-card"></i>
      </button>
    </h3>
    {% if perms.lab.view_individual_sensitive_data %}
      <p
        class="text-gray-600 dark:text-gray-400"
        x-show="showFullName"
        x-transition
      >
        {{ item.full_name }}
      </p>
    {% endif %}

    <span class="text-gray-900 dark:text-gray-100">
      <i
        class="fa-solid fa-building-columns mr-1 text-gray-900 dark:text-gray-100"
      ></i>
      {% with institutions=item.institution.all %}
      {% if institutions %}
        {% for inst in institutions %}{{ inst.name }}{% if not forloop.last %}, {% endif %}{% endfor %}
      {% else %}-{% endif %}
      {% endwith %}
    </span>

    <div
      class="flex justify-end items-center gap-2 mt-3 pt-2 border-t border-gray-200 dark:border-gray-700"
    >
      <span class="inline-flex items-center text-sm text-gray-700 dark:text-gray-300">
        {% with object=item content_type='individual' %}{% include 'lab/note.html#summary' %}{% endwith %}
      </span>

      <button
        class="text-blue-600 hover:text-blue-800 dark:text-blue-400 dark:hover:text-blue-300 transition-colors"
        @click= "openDetail({{ item.pk }}, 'Individual', 'lab')"
        title="View Details"
      >
        <i class="fa-solid fa-eye"></i>
      </button>
    </div>
  </div>
{% endpartialdef compact-card %}

{% partialdef card %}
  <div
    class="bg-white dark:bg-gray-800 p-4 rounded-lg shadow-lg border border-gray-200 dark:border-gray-700"
    data-item-id="{{ item.id }}"
    x-data="{ showFullName: false }"
  >
    <div class="flex items-center gap-1 mb-2">
      <button
        class="p-1 text-blue-600 hover:text-blue-700 transition-colors"
<<<<<<< HEAD
        @click=" openDetail({{ item.pk }}, 'Individual', 'lab')"
=======
        @click= "openDetail({{ item.pk }}, 'Individual', 'lab')"
>>>>>>> dba490e9
        title="View details"
      >
        <i class="fa-solid fa-eye text-lg"></i>
      </button>
      <h2 class="text-2xl font-bold text-gray-900 dark:text-gray-100">
        {{ item.individual_id }}
        <button
          type="button"
          class="text-gray-500 dark:text-gray-400 hover:text-gray-700 dark:hover:text-gray-300 transition-colors"
          @click= "showFullName = !showFullName"
          title="Toggle full name visibility"
        >
          <i class="fas fa-id-card fa-xs"></i>
        </button>
      </h2>
      <div class="ml-auto">
        {% with float="float-right" color=item.status.color text=item.status.name %}
          {% include 'lab/partials/badge.html#badge' %}
        {% endwith %}
      </div>
    </div>

    <div class="mb-2">
      {% if perms.lab.view_individual_sensitive_data %}
        <h3
          class="text-xl text-gray-700 dark:text-gray-300 font-medium"
          x-show="showFullName"
          x-transition
        >
          {{ item.full_name }}
        </h3>
      {% endif %}
    </div>

    <div class="flex justify-between">
      <div class="mb-2 p-1 bg-blue-50 dark:bg-blue-900/20 rounded-lg">
        <div class="flex flex-col space-y-1">
          {% with institutions=item.institution.all %}
          {% if institutions %}
            {% for inst in institutions %}
              <div class="flex items-center">
                <i
                  class="fa-solid fa-building-columns mr-2 text-blue-600 dark:text-blue-400"
                ></i>
                <span class="text-lg text-blue-900 dark:text-blue-100 font-medium">
                  {{ inst.name }}
                </span>
              </div>
            {% endfor %}
          {% else %}-{% endif %}
          {% endwith %}
        </div>
      </div>

      <div class="flex items-center gap-2">
        <div x-data="{ open: false }" class="static">
          <button
            @click= "open = ! open"
            type="button"
            class="inline-flex items-center gap-x-2 px-4 py-2 text-sm font-medium text-gray-700 dark:text-gray-300 bg-gray-100 dark:bg-gray-700 rounded-lg hover:bg-gray-200 dark:hover:bg-gray-600 transition-colors"
          >
            <span class="ml-1 inline-flex items-center"
              >{% with object=item content_type='individual' %}{% include 'lab/note.html#summary' %}{% endwith %}</span>
            <i
              class="fa-solid fa-chevron-down transition-transform"
              :class="{ 'rotate-180': open }"
            ></i>
          </button>
          <div
            x-show="open"
            x-transition:enter="transition ease-out duration-200"
            x-transition:enter-start="opacity-0 transform scale-95"
            x-transition:enter-end="opacity-100 transform scale-100"
            x-transition:leave="transition ease-in duration-150"
            x-transition:leave-start="opacity-100 transform scale-100"
            x-transition:leave-end="opacity-0 transform scale-95"
            class="absolute left-0 right-0 z-10 mt-2 w-full max-w-none"
          >
            <div
              class="bg-white dark:bg-gray-800 rounded-lg shadow-xl ring-1 ring-gray-900/5 dark:ring-gray-100/10 p-4"
            >
              {% with object=item content_type='individual' user=user %}
                {% include 'lab/note.html#list' %}
              {% endwith %}
            </div>
          </div>
        </div>
      </div>
    </div>
  </div>
{% endpartialdef card %}

{% partialdef table-row %}
  <td
    class="px-4 py-3 text-sm text-gray-900 dark:text-gray-100 font-medium"
    x-data="{ showFullName: false }"
  >
    {{ item.individual_id }}
    <button
      type="button"
      class="text-gray-500 dark:text-gray-400 hover:text-gray-700 dark:hover:text-gray-300 transition-colors"
      @click= "showFullName = !showFullName"
      title="Toggle full name visibility"
    >
      <i class="fas fa-id-card"></i>
    </button>
    {% if perms.lab.view_individual_sensitive_data %}
      {% if item.full_name %}
        <p
          class="text-sm text-blue-700 dark:text-blue-300 mt-1"
          x-show="showFullName"
          x-transition
        >
          {{ item.full_name }}
        </p>
      {% endif %}
    {% endif %}
  </td>
  <td class="px-4 py-3 text-sm text-gray-600 dark:text-gray-400">
    {% with institutions=item.institution.all %}
    {% if institutions %}
      {% for inst in institutions %}{{ inst.name }}{% if not forloop.last %}, {% endif %}{% endfor %}
    {% else %}-{% endif %}
    {% endwith %}
  </td>
  {% load lab_filters %}
  <td class="px-4 py-3 text-sm text-gray-600 dark:text-gray-400">
    {% with samples=item.samples.all %}
      {% if samples %}
        {% for sample in samples %}{{ sample.sample_type.name }}{% if not forloop.last %}, {% endif %}{% endfor %}
      {% else %}-{% endif %}
    {% endwith %}
  </td>
  <td class="px-4 py-3 text-sm text-gray-600 dark:text-gray-400">
    {% with tests=item|get_all_tests %}
      {% if tests %}
        {% for test in tests %}{{ test.test_type.name }}{% if not forloop.last %}, {% endif %}{% endfor %}
      {% else %}-{% endif %}
    {% endwith %}
  </td>
  <td class="px-4 py-3 text-sm text-gray-600 dark:text-gray-400">
    {% with analyses=item|get_all_analyses %}
      {% if analyses %}
        {% for analysis in analyses %}{{ analysis.type.name }}{% if not forloop.last %}, {% endif %}{% endfor %}
      {% else %}-{% endif %}
    {% endwith %}
  </td>
  <td class="px-4 py-3 text-sm text-gray-600 dark:text-gray-400">
    {{ item.icd11_code|default:"-" }}
  </td>
  <td class="px-4 py-3 text-sm">
    {% with float="" color=item.status.color text=item.status.name %}
      {% include 'lab/partials/badge.html#badge' %}
    {% endwith %}
  </td>
  <td class="px-4 py-3 text-sm text-gray-600 dark:text-gray-400">
    <button
      @click= "openDetail({{ item.pk }}, 'Individual', 'lab')"
      class="text-blue-600 hover:text-blue-800 dark:text-blue-400 dark:hover:text-blue-300 transition-colors"
    >
      <i class="fa-solid fa-eye"></i>
    </button>
  </td>
{% endpartialdef table-row %}

{% partialdef table %}
  <div class="overflow-x-auto bg-white dark:bg-gray-800 shadow-sm rounded-lg">
    <table class="min-w-full">
      <thead class="bg-gray-50 dark:bg-gray-700">
        <tr>
          <th
            class="px-4 py-3 text-left text-xs font-medium text-gray-500 dark:text-gray-300 uppercase tracking-wider"
          >
            ID
          </th>
          <th
            class="px-4 py-3 text-left text-xs font-medium text-gray-500 dark:text-gray-300 uppercase tracking-wider"
          >
            Institution
          </th>
          <th
            class="px-4 py-3 text-left text-xs font-medium text-gray-500 dark:text-gray-300 uppercase tracking-wider"
          >
            Samples
          </th>
          <th
            class="px-4 py-3 text-left text-xs font-medium text-gray-500 dark:text-gray-300 uppercase tracking-wider"
          >
            Tests
          </th>
          <th
            class="px-4 py-3 text-left text-xs font-medium text-gray-500 dark:text-gray-300 uppercase tracking-wider"
          >
            Analyses
          </th>
          <th
            class="px-4 py-3 text-left text-xs font-medium text-gray-500 dark:text-gray-300 uppercase tracking-wider"
          >
            Status
          </th>
          <th
            class="px-4 py-3 text-left text-xs font-medium text-gray-500 dark:text-gray-300 uppercase tracking-wider"
          >
            Actions
          </th>
        </tr>
      </thead>
      <tbody
        id="page-individual-table-tbody"
        class="divide-y divide-gray-200 dark:divide-gray-600"
      >
        {% with view_mode='table' %}
          {% include "lab/partials/_infinite_scroll_items.html" %}
        {% endwith %}
      </tbody>
    </table>
  </div>
{% endpartialdef table %}

{% partialdef detail %}
  <div
    id="individual-detail"
    class="space-y-6"
    x-data="{ activeTab: '{{ activeTab|default:"notes" }}' }"
  >
    <!-- Individual card -->
    <div class="bg-white dark:bg-gray-800 rounded-lg shadow-lg overflow-hidden">
      <!-- Header with individual info -->
      <div class="bg-gradient-to-r from-blue-600 to-blue-800 px-6 py-4">
                  <div class="flex items-center justify-between">
            <h2 class="text-2xl font-bold text-white">
              {{ item.individual_id }}
            </h2>
            <span
              class="px-3 py-1 rounded-full text-sm font-medium bg-{{ item.status.color|default:'gray' }}-100 bg-opacity-25 text-white border border-white"
            >
              {{ item.status.name }}
            </span>
          </div>
        <p class="text-blue-100 mt-1">{{ item.all_ids|join:' - ' }}</p>
      </div>

      <!-- Individual details -->
      <div class="p-6 grid grid-cols-1 md:grid-cols-3 gap-4">
        <!-- First column -->
        <div class="space-y-4">
          {% if perms.lab.view_individual_sensitive_data %}
            <div x-data="{ showSensitive: false }">
              <button
                type="button"
                class="mb-2 px-3 py-1 rounded bg-blue-100 dark:bg-blue-900/30 text-blue-800 dark:text-blue-200 text-xs font-medium hover:bg-blue-200 dark:hover:bg-blue-900/50 transition"
                @click= "showSensitive = !showSensitive"
              >
                <template x-if="!showSensitive">
                  <span><i class="fas fa-eye"></i> Show Sensitive Info</span>
                </template>
                <template x-if="showSensitive">
                  <span
                    ><i class="fas fa-eye-slash"></i> Hide Sensitive Info</span
                  >
                </template>
              </button>
              <div x-show="showSensitive" x-transition class="space-y-2">
                <div>
                  <h3
                    class="text-sm font-medium text-gray-500 dark:text-gray-400"
                  >
                    Full Name
                  </h3>
                  <p class="text-gray-900 dark:text-gray-100 font-medium">
                    {{ item.full_name }}
                  </p>
                </div>
                <div>
                  <h3
                    class="text-sm font-medium text-gray-500 dark:text-gray-400"
                  >
                    TC Identity
                  </h3>
                  <p class="text-gray-900 dark:text-gray-100">
                    {{ item.tc_identity|default:"—" }}
                  </p>
                </div>
                <div>
                  <h3
                    class="text-sm font-medium text-gray-500 dark:text-gray-400"
                  >
                    Birth Date
                  </h3>
                  <p class="text-gray-900 dark:text-gray-100">
                    {{ item.birth_date|date:"d M Y"|default:"—" }}
                  </p>
                </div>
              </div>
            </div>
          {% endif %}
          <div>
            <h3 class="text-sm font-medium text-gray-500 dark:text-gray-400">
              Family
            </h3>
            <p class="text-gray-900 dark:text-gray-100">
              {{ item.family.family_id|default:"—" }}
            </p>
          </div>
        </div>

        <!-- Second column -->
        <div class="space-y-4">
          <div>
            <h3 class="text-sm font-medium text-gray-500 dark:text-gray-400">
              ICD11 Code
            </h3>
            <p class="text-gray-900 dark:text-gray-100">
              {{ item.icd11_code|default:"—" }}
            </p>
          </div>
          <div>
            <h3 class="text-sm font-medium text-gray-500 dark:text-gray-400">
              Diagnosis
            </h3>
            <p class="text-gray-900 dark:text-gray-100">
              {{ item.diagnosis|default:"—" }}
            </p>
          </div>
          <div>
            <h3 class="text-sm font-medium text-gray-500 dark:text-gray-400">
              Diagnosis Date
            </h3>
            <p class="text-gray-900 dark:text-gray-100">
              {{ item.diagnosis_date|date:"d M Y"|default:"—" }}
            </p>
          </div>
        </div>

        <!-- Third column - HPO Terms -->
        <div class="space-y-4">
          <div>
            <div class="flex items-center justify-between">
              <h3 class="text-sm font-medium text-gray-500 dark:text-gray-400">
                HPO Terms
              </h3>
              {% if item.hpo_terms.exists %}
                <button
                  class="text-blue-600 hover:text-blue-800 dark:text-blue-400 dark:hover:text-blue-300 text-sm flex items-center gap-1 px-2 py-1 rounded hover:bg-blue-50 dark:hover:bg-blue-900/30 transition-colors"
                  @click= "navigator.clipboard.writeText('{{ item.hpo_terms.all|join:', ' }}').then(() => {
                  $el.innerHTML = '<i class=\'fas fa-check\'></i> Copied!';
                  setTimeout(() => {
                    $el.innerHTML = '<i class=\'fas fa-copy\'></i> Copy';
                  }, 2000);
                })"
                >
                  <i class="fas fa-copy"></i> Copy
                </button>
              {% endif %}
            </div>
            <div class="flex flex-wrap gap-1 mt-1">
              {% for term in item.hpo_terms.all %}
                {% if term %}
                  <span
                    class="px-2 py-1 bg-blue-100 dark:bg-blue-900/30 text-blue-800 dark:text-blue-200 text-xs font-medium rounded"
                    >{{ term }} {{ term.label }}</span
                  >
                {% endif %}
                {% empty %}
                <span class="text-gray-500 dark:text-gray-400">—</span>
              {% endfor %}
            </div>
          </div>
        </div>
      </div>

      <!-- Tabs for related data -->
      <div class="px-6 border-b border-gray-200 dark:border-gray-700">
        <div class="flex -mb-px">
          <button
            class="py-2 px-4 border-b-2 transition-colors"
            :class="activeTab === 'notes' ? 'border-blue-500 text-blue-600 dark:text-blue-400 font-medium' : 'border-transparent text-gray-500 dark:text-gray-400 hover:text-gray-700 dark:hover:text-gray-300 font-medium'"
            @click= "activeTab = 'notes'"
          >
            Notes ({{ item.notes.count }})
            {% with object=item content_type='individual' %}
              {% include 'lab/note.html#summary' %}
            {% endwith %}
          </button>
          <button
            class="py-2 px-4 border-b-2 transition-colors"
            :class="activeTab === 'samples' ? 'border-blue-500 text-blue-600 dark:text-blue-400 font-medium' : 'border-transparent text-gray-500 dark:text-gray-400 hover:text-gray-700 dark:hover:text-gray-300 font-medium'"
            @click= "activeTab = 'samples'"
          >
            Samples ({{ item.samples.count }})
          </button>
          <button
            class="py-2 px-4 border-b-2 transition-colors"
            :class="activeTab === 'tests' ? 'border-blue-500 text-blue-600 dark:text-blue-400 font-medium' : 'border-transparent text-gray-500 dark:text-gray-400 hover:text-gray-700 dark:hover:text-gray-300 font-medium'"
            @click= "activeTab = 'tests'"
          >
            Tests ({{ tests|length }})
          </button>
          <button
            class="py-2 px-4 border-b-2 transition-colors"
            :class="activeTab === 'analyses' ? 'border-blue-500 text-blue-600 dark:text-blue-400 font-medium' : 'border-transparent text-gray-500 dark:text-gray-400 hover:text-gray-700 dark:hover:text-gray-300 font-medium'"
            @click= "activeTab = 'analyses'"
          >
            Analyses ({{ analyses|length }})
          </button>
          {% if item.family.individuals.count > 1 %}
            <button
              class="py-2 px-4 border-b-2 transition-colors"
              :class="activeTab === 'family' ? 'border-blue-500 text-blue-600 dark:text-blue-400 font-medium' : 'border-transparent text-gray-500 dark:text-gray-400 hover:text-gray-700 dark:hover:text-gray-300 font-medium'"
              @click= "activeTab = 'family'"
            >
              Family Members ({{ item.family.individuals.count|add:"-1" }})
            </button>
          {% else %}
            <button
              class="py-2 px-4 border-b-2 transition-colors cursor-not-allowed opacity-50"
              :class="activeTab === 'family' ? 'border-gray-300 text-gray-400 font-medium' : 'border-transparent text-gray-400 font-medium'"
              disabled
            >
              Family Members (0)
            </button>
          {% endif %}

          <button
            class="py-2 px-4 border-b-2 transition-colors"
            :class="activeTab === 'phenotype' ? 'border-blue-500 text-blue-600 dark:text-blue-400 font-medium' : 'border-transparent text-gray-500 dark:text-gray-400 hover:text-gray-700 dark:hover:text-gray-300 font-medium'"
            @click= "activeTab = 'phenotype'"
          >
            Phenotype
          </button>
          <button
            class="py-2 px-4 border-b-2 transition-colors"
            :class="activeTab === 'tasks' ? 'border-blue-500 text-blue-600 dark:text-blue-400 font-medium' : 'border-transparent text-gray-500 dark:text-gray-400 hover:text-gray-700 dark:hover:text-gray-300 font-medium'"
            @click= "activeTab = 'tasks'"
          >
            Tasks ({{ item.tasks.all|length }})
          </button>
          <button
            class="py-2 px-4 border-b-2 transition-colors"
            :class="activeTab === 'status' ? 'border-blue-500 text-blue-600 dark:text-blue-400 font-medium' : 'border-transparent text-gray-500 dark:text-gray-400 hover:text-gray-700 dark:hover:text-gray-300 font-medium'"
            @click= "activeTab = 'status'"
          >
            Status History
          </button>
          <button
            class="py-2 px-4 border-b-2 transition-colors"
            :class="activeTab === 'projects' ? 'border-blue-500 text-blue-600 dark:text-blue-400 font-medium' : 'border-transparent text-gray-500 dark:text-gray-400 hover:text-gray-700 dark:hover:text-gray-300 font-medium'"
            @click= "activeTab = 'projects'"
          >
            Projects ({{ item.projects.count }})
          </button>
          <button
            class="py-2 px-4 border-b-2 transition-colors"
            :class="activeTab === 'timeline' ? 'border-blue-500 text-blue-600 dark:text-blue-400 font-medium' : 'border-transparent text-gray-500 dark:text-gray-400 hover:text-gray-700 dark:hover:text-gray-300 font-medium'"
            @click= "activeTab = 'timeline'"
          >
            Timeline
          </button>
        </div>
      </div>

      <!-- Tab content -->
      <div class="p-6">
        <!-- Notes tab -->
        <div x-show="activeTab === 'notes'" x-cloak>
          <h3 class="text-lg font-medium text-gray-900 dark:text-gray-100 mb-2">
            Notes
          </h3>
          {% with object=item content_type="individual" user=user %}
            {% include "lab/note.html#list" %}
          {% endwith %}

          <!-- Sample Notes -->
          <div class="mt-6">
            <h4 class="text-base font-medium text-gray-900 dark:text-gray-100 mb-2">
              Sample Notes
            </h4>
            {% if item.samples.exists %}
              {% for sample in item.samples.all %}
                <div class="mb-4">
                  <div class="text-sm text-gray-700 dark:text-gray-300 mb-1 font-medium">
                    {{ sample }}
                  </div>
                  {% with object=sample content_type="sample" user=user %}
                    {% include "lab/note.html#list" %}
                  {% endwith %}
                </div>
              {% endfor %}
            {% else %}
              <p class="text-sm text-gray-500 dark:text-gray-400">No sample notes.</p>
            {% endif %}
          </div>

          <!-- Test Notes -->
          <div class="mt-6">
            <h4 class="text-base font-medium text-gray-900 dark:text-gray-100 mb-2">
              Test Notes
            </h4>
            {% if item.samples.exists %}
              {% for sample in item.samples.all %}
                {% if sample.tests.exists %}
                  <div class="mb-4">
                    <div class="text-sm text-gray-700 dark:text-gray-300 mb-1 font-medium">
                      {{ sample }}
                    </div>
                    {% for test in sample.tests.all %}
                      <div class="mb-3">
                        <div class="text-[13px] text-gray-600 dark:text-gray-400 mb-1">
                          {{ test }}
                        </div>
                        {% with object=test content_type="test" user=user %}
                          {% include "lab/note.html#list" %}
                        {% endwith %}
                      </div>
                    {% endfor %}
                  </div>
                {% endif %}
              {% endfor %}
            {% else %}
              <p class="text-sm text-gray-500 dark:text-gray-400">No test notes.</p>
            {% endif %}
          </div>

          <!-- Analysis Notes -->
          <div class="mt-6">
            <h4 class="text-base font-medium text-gray-900 dark:text-gray-100 mb-2">
              Analysis Notes
            </h4>
            {% if item.samples.exists %}
              {% load lab_filters %}
              {% for sample in item.samples.all %}
                {% if sample|has_analyses %}
                  <div class="mb-4">
                    <div class="text-sm text-gray-700 dark:text-gray-300 mb-1 font-medium">
                      {{ sample }}
                    </div>
                    {% for test in sample.tests.all %}
                      {% if test.analyses.exists %}
                        <div class="mb-3">
                          <div class="text-[13px] text-gray-600 dark:text-gray-400 mb-1">
                            {{ test }}
                          </div>
                          {% for analysis in test.analyses.all %}
                            <div class="mb-2">
                              <div class="text-[12px] text-gray-500 dark:text-gray-400 mb-1">
                                {{ analysis }}
                              </div>
                              {% with object=analysis content_type="analysis" user=user %}
                                {% include "lab/note.html#list" %}
                              {% endwith %}
                            </div>
                          {% endfor %}
                        </div>
                      {% endif %}
                    {% endfor %}
                  </div>
                {% endif %}
              {% endfor %}
            {% else %}
              <p class="text-sm text-gray-500 dark:text-gray-400">No analysis notes.</p>
            {% endif %}
          </div>
        </div>

        <!-- Samples tab -->
        <div x-show="activeTab === 'samples'" x-cloak>
          {% if item.samples.exists %}
            <!-- Use existing sample partials for consistent UI -->
            <div x-data="{ viewMode: 'cards' }" class="space-y-4">
              <!-- Toolbar: Add Sample button (left) + view toggle (right) -->
              <div class="flex items-center justify-between">
                <div>
                  <button
                    hx-get="{% url 'lab:generic_create' %}?model_name=Sample&app_label=lab&individual={{ item.id }}"
                    hx-target="#modal-root"
                    hx-swap="innerHTML"
                    class="inline-flex items-center gap-x-2 px-3 py-2 text-sm font-medium text-white bg-indigo-600 rounded-md hover:bg-indigo-700 dark:bg-indigo-500 dark:hover:bg-indigo-600 transition-colors"
                  >
                    <i class="fa-solid fa-vial"></i>
                    <span>Add Sample to Individual</span>
                  </button>
                </div>
                <div
                  class="relative bg-gray-200 dark:bg-gray-700 rounded-lg p-1 flex items-center"
                >
                  <div
                    class="absolute inset-1 bg-white dark:bg-gray-600 rounded-md shadow-sm transition-all duration-300 ease-out"
                    :class="viewMode === 'cards' ? 'translate-x-0' : 'translate-x-full'"
                    style="width: calc(50% - 2px);"
                  ></div>

                  <button
                    @click= "viewMode = 'cards'"
                    class="relative z-10 px-4 py-2 rounded-md text-sm font-medium transition-all duration-300 ease-out flex items-center"
                    :class="viewMode === 'cards' ? 'text-gray-900 dark:text-gray-100' : 'text-gray-600 dark:text-gray-400 hover:text-gray-800 dark:hover:text-gray-200'"
                  >
                    <i
                      class="fa-solid fa-th-large mr-2 transition-transform duration-300"
                      :class="viewMode === 'cards' ? 'scale-110' : 'scale-100'"
                    ></i>
                    <span
                      class="transition-all duration-300"
                      :class="viewMode === 'cards' ? 'font-semibold' : 'font-medium'"
                      >Card</span
                    >
                  </button>

                  <button
                    @click= "viewMode = 'table'"
                    class="relative z-10 px-4 py-2 rounded-md text-sm font-medium transition-all duration-300 ease-out flex items-center"
                    :class="viewMode === 'table' ? 'text-gray-900 dark:text-gray-100' : 'text-gray-600 dark:text-gray-400 hover:text-gray-800 dark:hover:text-gray-200'"
                  >
                    <i
                      class="fa-solid fa-table mr-2 transition-transform duration-300"
                      :class="viewMode === 'table' ? 'scale-110' : 'scale-100'"
                    ></i>
                    <span
                      class="transition-all duration-300"
                      :class="viewMode === 'table' ? 'font-semibold' : 'font-medium'"
                      >Table</span
                    >
                  </button>
                </div>
              </div>

              <!-- Card View with animated transition -->
              <div
                x-show="viewMode === 'cards'"
                x-transition:enter="transition-all duration-500 ease-out"
                x-transition:enter-start="opacity-0 scale-95 translate-y-4"
                x-transition:enter-end="opacity-100 scale-100 translate-y-0"
                x-transition:leave="transition-all duration-300 ease-in"
                x-transition:leave-start="opacity-100 scale-100 translate-y-0"
                x-transition:leave-end="opacity-0 scale-95 translate-y-4"
                class="grid grid-cols-1 md:grid-cols-2 lg:grid-cols-3 gap-4"
                style="will-change: opacity, transform;"
              >
                {% for sample in item.samples.all %}
                  {% with item=sample %}
                    {% include "lab/sample.html#card" %}
                  {% endwith %}
                {% endfor %}
              </div>

              <!-- Table View with animated transition -->
              <div
                x-show="viewMode === 'table'"
                x-transition:enter="transition-all duration-500 ease-out"
                x-transition:enter-start="opacity-0 scale-95 -translate-y-4"
                x-transition:enter-end="opacity-100 scale-100 translate-y-0"
                x-transition:leave="transition-all duration-300 ease-in"
                x-transition:leave-start="opacity-100 scale-100 translate-y-0"
                x-transition:leave-end="opacity-0 scale-95 -translate-y-4"
                class="overflow-x-auto bg-white dark:bg-gray-800 shadow-sm rounded-lg"
                style="will-change: opacity, transform;"
              >
                {% with items=item.samples.all view_mode='table' model_name='Sample' app_label='lab' card='card' %}
                  {% include "lab/sample.html#table" %}
                {% endwith %}
              </div>
            </div>
          {% else %}
            <div
              class="bg-gray-50 dark:bg-gray-800 rounded-lg p-6 text-center text-gray-500 dark:text-gray-400"
            >
              No samples available for this individual.
            </div>
          {% endif %}
        </div>

        <!-- Tests tab -->
        <div x-show="activeTab === 'tests'" x-cloak>
          {% if tests %}
            <!-- Use existing test partials for consistent UI -->
            <div x-data="{ viewMode: 'cards' }" class="space-y-4">
              <!-- View toggle buttons -->
              <div class="flex justify-end">
                <div
                  class="relative bg-gray-200 dark:bg-gray-700 rounded-lg p-1 flex items-center"
                >
                  <div
                    class="absolute inset-1 bg-white dark:bg-gray-600 rounded-md shadow-sm transition-all duration-300 ease-out"
                    :class="viewMode === 'cards' ? 'translate-x-0' : 'translate-x-full'"
                    style="width: calc(50% - 2px);"
                  ></div>

                  <button
                    @click= "viewMode = 'cards'"
                    class="relative z-10 px-4 py-2 rounded-md text-sm font-medium transition-all duration-300 ease-out flex items-center"
                    :class="viewMode === 'cards' ? 'text-gray-900 dark:text-gray-100' : 'text-gray-600 dark:text-gray-400 hover:text-gray-800 dark:hover:text-gray-200'"
                  >
                    <i
                      class="fa-solid fa-th-large mr-2 transition-transform duration-300"
                      :class="viewMode === 'cards' ? 'scale-110' : 'scale-100'"
                    ></i>
                    <span
                      class="transition-all duration-300"
                      :class="viewMode === 'cards' ? 'font-semibold' : 'font-medium'"
                      >Card</span
                    >
                  </button>

                  <button
                    @click= "viewMode = 'table'"
                    class="relative z-10 px-4 py-2 rounded-md text-sm font-medium transition-all duration-300 ease-out flex items-center"
                    :class="viewMode === 'table' ? 'text-gray-900 dark:text-gray-100' : 'text-gray-600 dark:text-gray-400 hover:text-gray-800 dark:hover:text-gray-200'"
                  >
                    <i
                      class="fa-solid fa-table mr-2 transition-transform duration-300"
                      :class="viewMode === 'table' ? 'scale-110' : 'scale-100'"
                    ></i>
                    <span
                      class="transition-all duration-300"
                      :class="viewMode === 'table' ? 'font-semibold' : 'font-medium'"
                      >Table</span
                    >
                  </button>
                </div>
              </div>

              <!-- Card View with animated transition -->
              <div
                x-show="viewMode === 'cards'"
                x-transition:enter="transition-all duration-500 ease-out"
                x-transition:enter-start="opacity-0 scale-95 translate-y-4"
                x-transition:enter-end="opacity-100 scale-100 translate-y-0"
                x-transition:leave="transition-all duration-300 ease-in"
                x-transition:leave-start="opacity-100 scale-100 translate-y-0"
                x-transition:leave-end="opacity-0 scale-95 translate-y-4"
                class="grid grid-cols-1 md:grid-cols-2 lg:grid-cols-3 gap-4"
                style="will-change: opacity, transform;"
              >
                {% for test in tests %}
                  {% with item=test %}
                    {% include "lab/test.html#card" %}
                  {% endwith %}
                {% endfor %}
              </div>

                            <!-- Table View with animated transition -->
              <div
                x-show="viewMode === 'table'"
                x-transition:enter="transition-all duration-500 ease-out"
                x-transition:enter-start="opacity-0 scale-95 -translate-y-4"
                x-transition:enter-end="opacity-100 scale-100 translate-y-0"
                x-transition:leave="transition-all duration-300 ease-in"
                x-transition:leave-start="opacity-100 scale-100 translate-y-0"
                x-transition:leave-end="opacity-0 scale-95 -translate-y-4"
                class="overflow-x-auto bg-white dark:bg-gray-800 shadow-sm rounded-lg"
                style="will-change: opacity, transform;"
              >
                {% with items=tests view_mode='table' model_name='Test' app_label='lab' card='card' %}
                  {% include "lab/test.html#table" %}
                {% endwith %}
              </div>
            </div>
          {% else %}
            <div
              class="bg-gray-50 dark:bg-gray-800 rounded-lg p-6 text-center text-gray-500 dark:text-gray-400"
            >
              No tests available for this individual.
            </div>
          {% endif %}
        </div>

        <!-- Analyses tab -->
        <div x-show="activeTab === 'analyses'" x-cloak>
          {% if analyses %}
            <!-- Use existing analysis partials for consistent UI -->
            <div x-data="{ viewMode: 'cards' }" class="space-y-4">
              <!-- View toggle buttons -->
              <div class="flex justify-end">
                <div
                  class="relative bg-gray-200 dark:bg-gray-700 rounded-lg p-1 flex items-center"
                >
                  <div
                    class="absolute inset-1 bg-white dark:bg-gray-600 rounded-md shadow-sm transition-all duration-300 ease-out"
                    :class="viewMode === 'cards' ? 'translate-x-0' : 'translate-x-full'"
                    style="width: calc(50% - 2px);"
                  ></div>

                  <button
                    @click= "viewMode = 'cards'"
                    class="relative z-10 px-4 py-2 rounded-md text-sm font-medium transition-all duration-300 ease-out flex items-center"
                    :class="viewMode === 'cards' ? 'text-gray-900 dark:text-gray-100' : 'text-gray-600 dark:text-gray-400 hover:text-gray-800 dark:hover:text-gray-200'"
                  >
                    <i
                      class="fa-solid fa-th-large mr-2 transition-transform duration-300"
                      :class="viewMode === 'cards' ? 'scale-110' : 'scale-100'"
                    ></i>
                    <span
                      class="transition-all duration-300"
                      :class="viewMode === 'cards' ? 'font-semibold' : 'font-medium'"
                      >Card</span
                    >
                  </button>

                  <button
                    @click= "viewMode = 'table'"
                    class="relative z-10 px-4 py-2 rounded-md text-sm font-medium transition-all duration-300 ease-out flex items-center"
                    :class="viewMode === 'table' ? 'text-gray-900 dark:text-gray-100' : 'text-gray-600 dark:text-gray-400 hover:text-gray-800 dark:hover:text-gray-200'"
                  >
                    <i
                      class="fa-solid fa-table mr-2 transition-transform duration-300"
                      :class="viewMode === 'table' ? 'scale-110' : 'scale-100'"
                    ></i>
                    <span
                      class="transition-all duration-300"
                      :class="viewMode === 'table' ? 'font-semibold' : 'font-medium'"
                      >Table</span
                    >
                  </button>
                </div>
              </div>

              <!-- Card View with animated transition -->
              <div
                x-show="viewMode === 'cards'"
                x-transition:enter="transition-all duration-500 ease-out"
                x-transition:enter-start="opacity-0 scale-95 translate-y-4"
                x-transition:enter-end="opacity-100 scale-100 translate-y-0"
                x-transition:leave="transition-all duration-300 ease-in"
                x-transition:leave-start="opacity-100 scale-100 translate-y-0"
                x-transition:leave-end="opacity-0 scale-95 translate-y-4"
                class="grid grid-cols-1 md:grid-cols-2 lg:grid-cols-3 gap-4"
                style="will-change: opacity, transform;"
              >
                {% for analysis in analyses %}
                  {% with item=analysis %}
                    {% include "lab/analysis.html#card" %}
                  {% endwith %}
                {% endfor %}
              </div>

                            <!-- Table View with animated transition -->
              <div
                x-show="viewMode === 'table'"
                x-transition:enter="transition-all duration-500 ease-out"
                x-transition:enter-start="opacity-0 scale-95 -translate-y-4"
                x-transition:enter-end="opacity-100 scale-100 translate-y-0"
                x-transition:leave="transition-all duration-300 ease-in"
                x-transition:leave-start="opacity-100 scale-100 translate-y-0"
                x-transition:leave-end="opacity-0 scale-95 -translate-y-4"
                class="overflow-x-auto bg-white dark:bg-gray-800 shadow-sm rounded-lg"
                style="will-change: opacity, transform;"
              >
                {% with items=analyses view_mode='table' model_name='Analysis' app_label='lab' card='card' %}
                  {% include "lab/analysis.html#table" %}
                {% endwith %}
              </div>
            </div>
          {% else %}
            <div
              class="bg-gray-50 dark:bg-gray-800 rounded-lg p-6 text-center text-gray-500 dark:text-gray-400"
            >
              No analyses available for this individual.
            </div>
          {% endif %}
        </div>

        <!-- Family Members tab -->
        <div x-show="activeTab === 'family'" x-cloak>
          {% if item.family %}
            {% with family_members=item.family.individuals.all %}
              {% if family_members.exists %}
                <!-- Use existing individual partials for consistent UI -->
                <div x-data="{ viewMode: 'cards' }" class="space-y-4">
                  <!-- View toggle buttons -->
                  <div class="flex justify-end">
                    <div
                      class="relative bg-gray-200 dark:bg-gray-700 rounded-lg p-1 flex items-center"
                    >
                      <div
                        class="absolute inset-1 bg-white dark:bg-gray-600 rounded-md shadow-sm transition-all duration-300 ease-out"
                        :class="viewMode === 'cards' ? 'translate-x-0' : 'translate-x-full'"
                        style="width: calc(50% - 2px);"
                      ></div>

                      <button
                        @click= "viewMode = 'cards'"
                        class="relative z-10 px-4 py-2 rounded-md text-sm font-medium transition-all duration-300 ease-out flex items-center"
                        :class="viewMode === 'cards' ? 'text-gray-900 dark:text-gray-100' : 'text-gray-600 dark:text-gray-400 hover:text-gray-800 dark:hover:text-gray-200'"
                      >
                        <i
                          class="fa-solid fa-th-large mr-2 transition-transform duration-300"
                          :class="viewMode === 'cards' ? 'scale-110' : 'scale-100'"
                        ></i>
                        <span
                          class="transition-all duration-300"
                          :class="viewMode === 'cards' ? 'font-semibold' : 'font-medium'"
                          >Card</span
                        >
                      </button>

                      <button
                        @click= "viewMode = 'table'"
                        class="relative z-10 px-4 py-2 rounded-md text-sm font-medium transition-all duration-300 ease-out flex items-center"
                        :class="viewMode === 'table' ? 'text-gray-900 dark:text-gray-100' : 'text-gray-600 dark:text-gray-400 hover:text-gray-800 dark:hover:text-gray-200'"
                      >
                        <i
                          class="fa-solid fa-table mr-2 transition-transform duration-300"
                          :class="viewMode === 'table' ? 'scale-110' : 'scale-100'"
                        ></i>
                        <span
                          class="transition-all duration-300"
                          :class="viewMode === 'table' ? 'font-semibold' : 'font-medium'"
                          >Table</span
                        >
                      </button>
                    </div>
                  </div>

                  <!-- Card View with animated transition -->
                  <div
                    x-show="viewMode === 'cards'"
                    x-transition:enter="transition-all duration-500 ease-out"
                    x-transition:enter-start="opacity-0 scale-95 translate-y-4"
                    x-transition:enter-end="opacity-100 scale-100 translate-y-0"
                    x-transition:leave="transition-all duration-300 ease-in"
                    x-transition:leave-start="opacity-100 scale-100 translate-y-0"
                    x-transition:leave-end="opacity-0 scale-95 translate-y-4"
                    class="grid grid-cols-1 md:grid-cols-2 lg:grid-cols-3 gap-4"
                    style="will-change: opacity, transform;"
                  >
                    {% for member in family_members %}
                      {% if member != item %}
                        {% with item=member %}
                          {% include "lab/individual.html#card" %}
                        {% endwith %}
                      {% endif %}
                    {% endfor %}
                  </div>

                  <!-- Table View with animated transition -->
                  <div
                    x-show="viewMode === 'table'"
                    x-transition:enter="transition-all duration-500 ease-out"
                    x-transition:enter-start="opacity-0 scale-95 -translate-y-4"
                    x-transition:enter-end="opacity-100 scale-100 translate-y-0"
                    x-transition:leave="transition-all duration-300 ease-in"
                    x-transition:leave-start="opacity-100 scale-100 translate-y-0"
                    x-transition:leave-end="opacity-0 scale-95 -translate-y-4"
                    class="overflow-x-auto bg-white dark:bg-gray-800 shadow-sm rounded-lg"
                    style="will-change: opacity, transform;"
                  >
                    {% with items=family_members view_mode='table' model_name='Individual' app_label='lab' card='card' %}
                      {% include "lab/individual.html#table" %}
                    {% endwith %}
                  </div>
                </div>
              {% else %}
                <div
                  class="bg-gray-50 dark:bg-gray-800 rounded-lg p-6 text-center text-gray-500 dark:text-gray-400"
                >
                  No other family members found.
                </div>
              {% endif %}
            {% endwith %}
          {% else %}
            <div
              class="bg-gray-50 dark:bg-gray-800 rounded-lg p-6 text-center text-gray-500 dark:text-gray-400"
            >
              This individual is not associated with any family.
            </div>
          {% endif %}
        </div>

        <!-- Phenotype tab -->
        <div x-show="activeTab === 'phenotype'" x-cloak>
          <div class="space-y-6">
            <!-- ICD11 Section -->
            <div>
              <h3
                class="text-lg font-medium text-gray-900 dark:text-gray-100 mb-4"
              >
                ICD-11 Classification
              </h3>
              {% if item.icd11_code %}
                <div class="bg-white dark:bg-gray-800 rounded-lg shadow p-4">
                  <div class="flex items-start justify-between">
                    <span
                      class="text-lg font-medium text-gray-900 dark:text-gray-100"
                      >{{ item.icd11_code }}</span
                    >
                    <button
                      class="text-blue-600 dark:text-blue-400 hover:text-blue-800 dark:hover:text-blue-300 text-sm flex items-center gap-1 px-2 py-1 rounded hover:bg-blue-50 dark:hover:bg-blue-900/20"
                      @click= "navigator.clipboard.writeText('{{ item.icd11_code }}').then(() => {
                      $el.innerHTML = '<i class=\'fas fa-check\'></i> Copied!';
                      setTimeout(() => {
                        $el.innerHTML = '<i class=\'fas fa-copy\'></i> Copy';
                      }, 2000);
                    })"
                    >
                      <i class="fas fa-copy"></i> Copy
                    </button>
                  </div>
                  {% if item.diagnosis %}
                    <p class="mt-2 text-gray-600 dark:text-gray-400">
                      {{ item.diagnosis }}
                    </p>
                    {% if item.diagnosis_date %}
                      <p class="mt-1 text-sm text-gray-500 dark:text-gray-400">
                        Diagnosed on: {{ item.diagnosis_date|date:"d M Y" }}
                      </p>
                    {% endif %}
                  {% endif %}
                </div>
              {% else %}
                <div
                  class="bg-gray-50 dark:bg-gray-800 rounded-lg p-6 text-center text-gray-500 dark:text-gray-400"
                >
                  No ICD-11 classification available.
                </div>
              {% endif %}
            </div>

            <!-- HPO Section -->
            <div>
              <div class="flex items-center justify-between mb-4">
                <h3
                  class="text-lg font-medium text-gray-900 dark:text-gray-100"
                >
                  HPO Terms
                </h3>
                {% if item.hpo_terms.exists %}
                  <button
                    class="text-blue-600 dark:text-blue-400 hover:text-blue-800 dark:hover:text-blue-300 text-sm flex items-center gap-1 px-2 py-1 rounded hover:bg-blue-50 dark:hover:bg-blue-900/20"
                    @click= "navigator.clipboard.writeText('{{ item.hpo_terms.all|join:', ' }}').then(() => {
                    $el.innerHTML = '<i class=\'fas fa-check\'></i> Copied!';
                    setTimeout(() => {
                        $el.innerHTML = '<i class=\'fas fa-copy\'></i> Copy';
                    }, 2000);
                })"
                  >
                    <i class="fas fa-copy"></i> Copy All
                  </button>
                {% endif %}
              </div>
              {% if item.hpo_terms.exists %}
                <div class="bg-white dark:bg-gray-800 shadow rounded-lg p-6">
                  <div class="space-y-4">
                    {% for term in item.hpo_terms.all %}
                      <div
                        class="flex items-start p-2 bg-gray-50 dark:bg-gray-700 rounded"
                      >
                        <div class="flex-1">
                          <div
                            class="font-medium text-gray-900 dark:text-gray-100"
                          >
                            {{ term.label }}
                          </div>
                          <div class="text-sm text-gray-600 dark:text-gray-400">
                            {{ term.term }}
                          </div>
                          {% if term.description %}
                            <div
                              class="text-sm text-gray-500 dark:text-gray-400 mt-1"
                            >
                              {{ term.description }}
                            </div>
                          {% endif %}
                        </div>
                        <a
                          href="{{ term.url }}"
                          target="_blank"
                          class="text-blue-600 dark:text-blue-400 hover:text-blue-800 dark:hover:text-blue-300 ml-2"
                        >
                          <i class="fas fa-external-link-alt"></i>
                        </a>
                      </div>
                    {% endfor %}
                  </div>
                </div>
              {% else %}
                <div
                  class="bg-gray-50 dark:bg-gray-800 rounded-lg p-6 text-center text-gray-500 dark:text-gray-400"
                >
                  No HPO terms available.
                </div>
              {% endif %}
            </div>
          </div>
        </div>

        <!-- Tasks tab -->
        <div x-show="activeTab === 'tasks'" x-cloak>
          <!-- Use existing task partials for consistent UI -->
          <div x-data="{ viewMode: 'cards' }" class="space-y-6">
            <!-- View toggle buttons -->
            <div class="flex justify-end">
              <div class="relative bg-gray-200 dark:bg-gray-700 rounded-lg p-1 flex items-center">
                <div class="absolute inset-1 bg-white dark:bg-gray-600 rounded-md shadow-sm transition-all duration-300 ease-out" :class="viewMode === 'cards' ? 'translate-x-0' : 'translate-x-full'" style="width: calc(50% - 2px);"></div>

<<<<<<< HEAD
                <button @click="viewMode = 'cards'" class="relative z-10 px-4 py-2 rounded-md text-sm font-medium transition-all duration-300 ease-out flex items-center" :class="viewMode === 'cards' ? 'text-gray-900 dark:text-gray-100' : 'text-gray-600 dark:text-gray-400 hover:text-gray-800 dark:hover:text-gray-200'">
                  <i class="fa-solid fa-th-large mr-2 transition-transform duration-300" :class="viewMode === 'cards' ? 'scale-110' : 'scale-100'"></i>
                  <span class="transition-all duration-300" :class="viewMode === 'cards' ? 'font-semibold' : 'font-medium'">Card</span>
                </button>

                <button @click="viewMode = 'table'" class="relative z-10 px-4 py-2 rounded-md text-sm font-medium transition-all duration-300 ease-out flex items-center" :class="viewMode === 'table' ? 'text-gray-900 dark:text-gray-100' : 'text-gray-600 dark:text-gray-400 hover:text-gray-800 dark:hover:text-gray-200'">
                  <i class="fa-solid fa-table mr-2 transition-transform duration-300" :class="viewMode === 'table' ? 'scale-110' : 'scale-100'"></i>
                  <span class="transition-all duration-300" :class="viewMode === 'table' ? 'font-semibold' : 'font-medium'">Table</span>
                </button>
=======
                  <button
                    @click= "viewMode = 'cards'"
                    class="relative z-10 px-4 py-2 rounded-md text-sm font-medium transition-all duration-300 ease-out flex items-center"
                    :class="viewMode === 'cards' ? 'text-gray-900 dark:text-gray-100' : 'text-gray-600 dark:text-gray-400 hover:text-gray-800 dark:hover:text-gray-200'"
                  >
                    <i
                      class="fa-solid fa-th-large mr-2 transition-transform duration-300"
                      :class="viewMode === 'cards' ? 'scale-110' : 'scale-100'"
                    ></i>
                    <span
                      class="transition-all duration-300"
                      :class="viewMode === 'cards' ? 'font-semibold' : 'font-medium'"
                      >Card</span
                    >
                  </button>

                  <button
                    @click= "viewMode = 'table'"
                    class="relative z-10 px-4 py-2 rounded-md text-sm font-medium transition-all duration-300 ease-out flex items-center"
                    :class="viewMode === 'table' ? 'text-gray-900 dark:text-gray-100' : 'text-gray-600 dark:text-gray-400 hover:text-gray-800 dark:hover:text-gray-200'"
                  >
                    <i
                      class="fa-solid fa-table mr-2 transition-transform duration-300"
                      :class="viewMode === 'table' ? 'scale-110' : 'scale-100'"
                    ></i>
                    <span
                      class="transition-all duration-300"
                      :class="viewMode === 'table' ? 'font-semibold' : 'font-medium'"
                      >Table</span
                    >
                  </button>
                </div>
>>>>>>> dba490e9
              </div>
            </div>

            <!-- Card View: render all related tasks -->
            <div x-show="viewMode === 'cards'" x-transition:enter="transition-all duration-500 ease-out" x-transition:enter-start="opacity-0 scale-95 translate-y-4" x-transition:enter-end="opacity-100 scale-100 translate-y-0" x-transition:leave="transition-all duration-300 ease-in" x-transition:leave-start="opacity-100 scale-100 translate-y-0" x-transition:leave-end="opacity-0 scale-95 translate-y-4" class="grid grid-cols-1 md:grid-cols-2 lg:grid-cols-3 gap-4" style="will-change: opacity, transform;">
              {# Individual tasks #}
              {% for task in item.tasks.all %}
                {% with item=task %}
                  {% include "lab/task.html#card" %}
                {% endwith %}
              {% endfor %}

              {# Sample tasks #}
              {% for sample in item.samples.all %}
                {% for task in sample.tasks.all %}
                  {% with item=task %}
                    {% include "lab/task.html#card" %}
                  {% endwith %}
                {% endfor %}
              {% endfor %}

              {# Test tasks #}
              {% for sample in item.samples.all %}
                {% for test in sample.tests.all %}
                  {% for task in test.tasks.all %}
                    {% with item=task %}
                      {% include "lab/task.html#card" %}
                    {% endwith %}
                  {% endfor %}
                {% endfor %}
              {% endfor %}

              {# Analysis tasks #}
              {% for sample in item.samples.all %}
                {% for test in sample.tests.all %}
                  {% for analysis in test.analyses.all %}
                    {% for task in analysis.tasks.all %}
                      {% with item=task %}
                        {% include "lab/task.html#card" %}
                      {% endwith %}
                    {% endfor %}
                  {% endfor %}
                {% endfor %}
              {% endfor %}
            </div>

            <!-- Table View: render separate tables per section -->
            <div x-show="viewMode === 'table'" x-transition:enter="transition-all duration-500 ease-out" x-transition:enter-start="opacity-0 scale-95 -translate-y-4" x-transition:enter-end="opacity-100 scale-100 translate-y-0" x-transition:leave="transition-all duration-300 ease-in" x-transition:leave-start="opacity-100 scale-100 translate-y-0" x-transition:leave-end="opacity-0 scale-95 -translate-y-4" class="space-y-6" style="will-change: opacity, transform;">
              {% if item.tasks.exists %}
                <h4 class="text-sm font-semibold text-gray-700 dark:text-gray-200">Individual Tasks</h4>
                <div class="overflow-x-auto bg-white dark:bg-gray-800 shadow-sm rounded-lg">
                  {% with items=item.tasks.all view_mode='table' model_name='Task' app_label='lab' card='card' %}
                    {% include "lab/task.html#table" %}
                  {% endwith %}
                </div>
              {% endif %}

              {% for sample in item.samples.all %}
                {% if sample.tasks.exists %}
                  <h4 class="text-sm font-semibold text-gray-700 dark:text-gray-200">Sample {{ sample.id }} Tasks</h4>
                  <div class="overflow-x-auto bg-white dark:bg-gray-800 shadow-sm rounded-lg">
                    {% with items=sample.tasks.all view_mode='table' model_name='Task' app_label='lab' card='card' %}
                      {% include "lab/task.html#table" %}
                    {% endwith %}
                  </div>
                {% endif %}
              {% endfor %}

              {% for sample in item.samples.all %}
                {% for test in sample.tests.all %}
                  {% if test.tasks.exists %}
                    <h4 class="text-sm font-semibold text-gray-700 dark:text-gray-200">Test {{ test.id }} Tasks</h4>
                    <div class="overflow-x-auto bg-white dark:bg-gray-800 shadow-sm rounded-lg">
                      {% with items=test.tasks.all view_mode='table' model_name='Task' app_label='lab' card='card' %}
                        {% include "lab/task.html#table" %}
                      {% endwith %}
                    </div>
                  {% endif %}
                {% endfor %}
              {% endfor %}

              {% for sample in item.samples.all %}
                {% for test in sample.tests.all %}
                  {% for analysis in test.analyses.all %}
                    {% if analysis.tasks.exists %}
                      <h4 class="text-sm font-semibold text-gray-700 dark:text-gray-200">Analysis {{ analysis.id }} Tasks</h4>
                      <div class="overflow-x-auto bg-white dark:bg-gray-800 shadow-sm rounded-lg">
                        {% with items=analysis.tasks.all view_mode='table' model_name='Task' app_label='lab' card='card' %}
                          {% include "lab/task.html#table" %}
                        {% endwith %}
                      </div>
                    {% endif %}
                  {% endfor %}
                {% endfor %}
              {% endfor %}
            </div>
          </div>
        </div>

        <!-- Status History tab -->
        <div x-show="activeTab === 'status'" x-cloak>
          {% if item.status_logs.exists %}
            <div class="relative">
              <div
                class="absolute h-full w-0.5 bg-gray-200 dark:bg-gray-600 left-5 top-0"
              ></div>
              {% for log in item.status_logs.all %}
                <div class="mb-4 ml-10 relative">
                  <!-- Status circle -->
                  <div
                    class="absolute w-10 h-10 rounded-full bg-{{ log.new_status.color|default:'gray' }}-100 dark:bg-{{ log.new_status.color|default:'gray' }}-900/30 text-{{ log.new_status.color|default:'gray' }}-800 dark:text-{{ log.new_status.color|default:'gray' }}-200 flex items-center justify-center -left-10 border-2 border-white dark:border-gray-800 shadow"
                  >
                    <i class="fas fa-arrow-right"></i>
                  </div>
                  <!-- Status card -->
                  <div class="bg-white dark:bg-gray-800 rounded-lg shadow p-4">
                    <div class="flex justify-between">
                      <span
                        class="font-medium text-gray-900 dark:text-gray-100"
                      >
                        {{ log.previous_status.name }} →
                        <span
                          class="text-{{ log.new_status.color|default:'gray' }}-600 dark:text-{{ log.new_status.color|default:'gray' }}-400"
                          >{{ log.new_status.name }}</span
                        >
                      </span>
                      <span class="text-xs text-gray-500 dark:text-gray-400"
                        >{{ log.changed_at|date:"d M Y H:i" }}</span
                      >
                    </div>
                    <p class="text-sm text-gray-500 dark:text-gray-400 mt-1">
                      Changed by:
                      {{ log.changed_by.get_full_name|default:log.changed_by.username }}
                    </p>
                    {% if log.notes %}
                      <p
                        class="mt-2 text-gray-700 dark:text-gray-300 bg-gray-50 dark:bg-gray-700 p-2 rounded whitespace-pre-line"
                      >
                        {{ log.notes }}
                      </p>
                    {% endif %}
                  </div>
                </div>
              {% endfor %}
            </div>
          {% else %}
            <div
              class="bg-gray-50 dark:bg-gray-800 rounded-lg p-6 text-center text-gray-500 dark:text-gray-400"
            >
              No status history available for this individual.
            </div>
          {% endif %}
        </div>

        <!-- Projects tab -->
        <div x-show="activeTab === 'projects'" x-cloak>
          <div x-data="{ viewMode: 'cards' }" class="space-y-4">
            <!-- Toolbar: Add to Project + view toggle -->
            <div class="flex items-center justify-between">
              <form
                hx-post="{% url 'lab:project_add_individuals' %}"
                hx-target="#individual-projects-fragment"
                hx-swap="innerHTML"
                class="flex items-center gap-2"
              >
                {% csrf_token %}
                {% with app_label='lab' model_name='Project' icon_class='fa-diagram-project' value_field='pk' multiple=False name='project_id' %}
                  <div class="w-80">
                    {% include "lab/partials/partials.html#generic-combobox" %}
                  </div>
                {% endwith %}
                <input type="hidden" name="individual_id" value="{{ item.id }}">
                <input type="hidden" name="return" value="individual">
                <button type="submit"
                  class="inline-flex items-center gap-x-2 px-3 py-2 text-sm font-medium text-white bg-indigo-600 rounded-md hover:bg-indigo-700 dark:bg-indigo-500 dark:hover:bg-indigo-600 transition-colors"
                >
                  <i class="fa-solid fa-plus"></i>
                  <span>Add to Project</span>
                </button>
              </form>
              <div class="relative bg-gray-200 dark:bg-gray-700 rounded-lg p-1 flex items-center">
                <div
                  class="absolute inset-1 bg-white dark:bg-gray-600 rounded-md shadow-sm transition-all duration-300 ease-out"
                  :class="viewMode === 'cards' ? 'translate-x-0' : 'translate-x-full'"
                  style="width: calc(50% - 2px);"
                ></div>

                <button
                  @click= "viewMode = 'cards'"
                  class="relative z-10 px-4 py-2 rounded-md text-sm font-medium transition-all duration-300 ease-out flex items-center"
                  :class="viewMode === 'cards' ? 'text-gray-900 dark:text-gray-100' : 'text-gray-600 dark:text-gray-400 hover:text-gray-800 dark:hover:text-gray-200'"
                >
                  <i class="fa-solid fa-th-large mr-2 transition-transform duration-300" :class="viewMode === 'cards' ? 'scale-110' : 'scale-100'"></i>
                  <span class="transition-all duration-300" :class="viewMode === 'cards' ? 'font-semibold' : 'font-medium'">Card</span>
                </button>

                <button
                  @click= "viewMode = 'table'"
                  class="relative z-10 px-4 py-2 rounded-md text-sm font-medium transition-all duration-300 ease-out flex items-center"
                  :class="viewMode === 'table' ? 'text-gray-900 dark:text-gray-100' : 'text-gray-600 dark:text-gray-400 hover:text-gray-800 dark:hover:text-gray-200'"
                >
                  <i class="fa-solid fa-table mr-2 transition-transform duration-300" :class="viewMode === 'table' ? 'scale-110' : 'scale-100'"></i>
                  <span class="transition-all duration-300" :class="viewMode === 'table' ? 'font-semibold' : 'font-medium'">Table</span>
                </button>
              </div>
            </div>

            <div id="individual-projects-fragment">
              {% partial individual-projects-fragment %}
            </div>
          </div>
        </div>

        {% partialdef individual-projects-fragment %}
          {% if item.projects.all %}
            <!-- Card View with animated transition -->
            <div
              x-show="viewMode === 'cards'"
              x-transition:enter="transition-all duration-500 ease-out"
              x-transition:enter-start="opacity-0 scale-95 translate-y-4"
              x-transition:enter-end="opacity-100 scale-100 translate-y-0"
              x-transition:leave="transition-all duration-300 ease-in"
              x-transition:leave-start="opacity-100 scale-100 translate-y-0"
              x-transition:leave-end="opacity-0 scale-95 translate-y-4"
              class="grid grid-cols-1 md:grid-cols-2 lg:grid-cols-3 gap-4"
              style="will-change: opacity, transform;"
            >
              {% for project in item.projects.all %}
                {% with item=project %}
                  {% include "lab/project.html#card" %}
                {% endwith %}
              {% endfor %}
            </div>

            <!-- Table View with animated transition -->
            <div
              x-show="viewMode === 'table'"
              x-transition:enter="transition-all duration-500 ease-out"
              x-transition:enter-start="opacity-0 scale-95 -translate-y-4"
              x-transition:enter-end="opacity-100 scale-100 translate-y-0"
              x-transition:leave="transition-all duration-300 ease-in"
              x-transition:leave-start="opacity-100 scale-100 translate-y-0"
              x-transition:leave-end="opacity-0 scale-95 -translate-y-4"
              class="overflow-x-auto bg-white dark:bg-gray-800 shadow-sm rounded-lg"
              style="will-change: opacity, transform;"
            >
              {% with items=item.projects.all view_mode='table' model_name='Project' app_label='lab' card='card' %}
                {% include "lab/project.html#table" %}
              {% endwith %}
            </div>
          {% else %}
            <div
              class="bg-gray-50 dark:bg-gray-700 rounded-lg p-6 text-center text-gray-500 dark:text-gray-400"
            >
              <i
                class="fas fa-project-diagram text-gray-300 dark:text-gray-500 text-5xl mb-3"
              ></i>
              <h3 class="text-lg font-medium text-gray-700 dark:text-gray-300">
                No projects found
              </h3>
              <p class="text-gray-500 dark:text-gray-400 mt-1">
                Add this individual to a project to get started.
              </p>
            </div>
          {% endif %}
        {% endpartialdef %}
      </div>

      <!-- Timeline tab -->
      <div x-show="activeTab === 'timeline'" x-cloak>
        <div class="flex justify-between items-center ml-4">
          <button
            class="px-3 py-1 text-sm bg-blue-600 text-white rounded hover:bg-blue-700 transition-colors"
            hx-get="{% url 'lab:individual_timeline' item.pk %}"
            hx-target="#timeline-content"
            hx-swap="innerHTML"
          >
            <i class="fas fa-sync-alt mr-1"></i>Refresh Timeline
          </button>
        </div>

        <div
          id="timeline-content"
          class="bg-white dark:bg-gray-800 shadow rounded-lg p-2"
        >
          <div class="flex items-center justify-center h-64">
            <div class="text-center">
              <i
                class="fas fa-clock text-gray-300 dark:text-gray-500 text-4xl mb-3"
              ></i>
              <p class="text-gray-500 dark:text-gray-400">
                Click "Refresh Timeline" to load timeline data
              </p>
            </div>
          </div>
        </div>
      </div>

      <!-- Footer with action buttons -->
      <div
        class="px-6 py-4 bg-gray-50 dark:bg-gray-800 border-t flex justify-end space-x-3"
      >
        {% if perms.lab.change_individual %}
          <button
            class="text-green-600 dark:text-green-400 hover:text-green-900 dark:hover:text-green-300 flex items-center"
            hx-get="{% url 'lab:generic_edit' %}?model_name=Individual&app_label=lab&pk={{ item.pk }}"
            hx-target="#modal-root"
            hx-swap="innerHTML"
          >
            <i class="fas fa-edit mr-1"></i> Edit Individual
          </button>
        {% endif %}
        <!-- Disabled for now
          {% if perms.lab.delete_individual %}
            <button
              class="text-red-600 dark:text-red-400 hover:text-red-900 dark:hover:text-red-300 flex items-center"
              hx-target="#individual-detail"
              hx-confirm="Are you sure you want to delete this individual?"
              hx-swap="outerHTML swap:1s"
              @click= "showDetail = false"
            >
              <i class="fas fa-trash-alt mr-1"></i> Delete Individual
            </button>
          {% endif %}
        -->
      </div>
    </div>
  </div>
{% endpartialdef %}

{% partialdef timeline %}
  <div class="bg-white dark:bg-gray-800 shadow rounded-lg p-4">
    <div class="flex justify-between items-center mb-4">
      <h4 class="text-lg font-medium text-gray-900 dark:text-gray-100">
        <i class="fas fa-history mr-2"></i>
        Timeline for {{ individual.individual_id }}
      </h4>
      <div class="text-sm text-gray-500 dark:text-gray-400">
        <span class="font-bold">{{ event_count }}</span> events found
      </div>
    </div>

    {% if timeline_events %}
      <div class="mb-4">
        <div class="flex flex-wrap gap-2">
          <span
            class="px-2 py-1 text-xs rounded-full bg-blue-100 dark:bg-blue-900/30 text-blue-800 dark:text-blue-200"
          >
            <i class="fas fa-user mr-1"></i>Individual
          </span>
          <span
            class="px-2 py-1 text-xs rounded-full bg-orange-100 dark:bg-orange-900/30 text-orange-800 dark:text-orange-200"
          >
            <i class="fas fa-flask mr-1"></i>Sample
          </span>
          <span
            class="px-2 py-1 text-xs rounded-full bg-green-100 dark:bg-green-900/30 text-green-800 dark:text-green-200"
          >
            <i class="fas fa-vial mr-1"></i>Test
          </span>
          <span
            class="px-2 py-1 text-xs rounded-full bg-red-100 dark:bg-red-900/30 text-red-800 dark:text-red-200"
          >
            <i class="fas fa-chart-line mr-1"></i>Analysis
          </span>
          <span
            class="px-2 py-1 text-xs rounded-full bg-purple-100 dark:bg-purple-900/30 text-purple-800 dark:text-purple-200"
          >
            <i class="fas fa-tasks mr-1"></i>Task
          </span>
          <span
            class="px-2 py-1 text-xs rounded-full bg-brown-100 dark:bg-brown-900/30 text-brown-800 dark:text-brown-200"
          >
            <i class="fas fa-sticky-note mr-1"></i>Note
          </span>
        </div>
      </div>

      <div
        id="timeline-plot"
        style="width: 100%; height: 600px;"
        class="mt-4"
      ></div>

      <div class="mt-6">
        <h5 class="text-md font-medium text-gray-900 dark:text-gray-100 mb-3">
          Recent Events
        </h5>
        <div class="space-y-3 max-h-96 overflow-y-auto">
          {% for event in timeline_events|slice:":20" %}
            <div
              class="flex items-start space-x-3 p-3 bg-gray-50 dark:bg-gray-700 rounded-lg"
            >
              <div class="flex-shrink-0">
                {% if event.type == 'individual' %}
                  <i class="fas fa-user text-blue-600 dark:text-blue-400"></i>
                {% elif event.type == 'sample' %}
                  <i
                    class="fas fa-flask text-orange-600 dark:text-orange-400"
                  ></i>
                {% elif event.type == 'test' %}
                  <i class="fas fa-vial text-green-600 dark:text-green-400"></i>
                {% elif event.type == 'analysis' %}
                  <i
                    class="fas fa-chart-line text-red-600 dark:text-red-400"
                  ></i>
                {% elif event.type == 'task' %}
                  <i
                    class="fas fa-tasks text-purple-600 dark:text-purple-400"
                  ></i>
                {% elif event.type == 'note' %}
                  <i
                    class="fas fa-sticky-note text-brown-600 dark:text-brown-400"
                  ></i>
                {% endif %}
              </div>
              <div class="flex-1 min-w-0">
                <div class="flex items-center gap-2 mb-1">
                  <p
                    class="text-sm font-medium text-gray-900 dark:text-gray-100"
                  >
                    {{ event.description }}
                  </p>
                  <span
                    class="px-2 py-0.5 text-xs rounded-full bg-gray-200 dark:bg-gray-600 text-gray-700 dark:text-gray-300"
                  >
                    {{ event.action }}
                  </span>
                </div>
                <p class="text-xs text-gray-500 dark:text-gray-400">
                  {{ event.date|date:"M d, Y" }} by {{ event.user }}
                </p>
                {% if event.details %}
                  <p class="text-xs text-gray-600 dark:text-gray-300 mt-1">
                    {{ event.details }}
                  </p>
                {% endif %}
              </div>
            </div>
          {% endfor %}
        </div>
      </div>
    {% else %}
      <div class="flex items-center justify-center h-64">
        <div class="text-center">
          <i
            class="fas fa-clock text-gray-300 dark:text-gray-500 text-4xl mb-3"
          ></i>
          <p class="text-gray-500 dark:text-gray-400">
            No timeline events found
          </p>
        </div>
      </div>
    {% endif %}
  </div>

  {% if plot_json %}
    {# prettier-ignore-start #}
    <script>
      var plotData = JSON.parse('{{ plot_json|escapejs|default:"null" }}');
      var plotlyDiv = document.getElementById('timeline-plot');
      if (plotlyDiv && plotData) {
        Plotly.newPlot(plotlyDiv, plotData.data, plotData.layout, {responsive: true});
      }
    </script>
    {# prettier-ignore-end #}
  {% endif %}
{% endpartialdef %}

{% partialdef create-form %}
  <div class="fixed inset-0 z-50 flex items-center justify-center bg-black/50" @click.self= "saveFormData(); document.getElementById('modal-root').innerHTML = ''">
    <div class="bg-white dark:bg-gray-800 rounded-lg shadow-lg p-6 max-w-6xl w-full mx-4">
      <div class="flex items-center justify-between mb-4">
        <h2 class="text-2xl font-bold text-gray-900 dark:text-white">
          Create New Individual
        </h2>
        <button @click= "saveFormData(); document.getElementById('modal-root').innerHTML = ''" class="text-gray-400 hover:text-gray-600 dark:hover:text-gray-300">
          <i class="fa-solid fa-times text-xl"></i>
        </button>
      </div>
      <div class="max-h-[75vh] overflow-y-auto pr-1">
        <form hx-post="{% url 'lab:generic_create' %}" hx-target="#modal-root" hx-swap="innerHTML">
          {% csrf_token %}
          <input type="hidden" name="model_name" value="Individual">
          <input type="hidden" name="app_label" value="lab">
          
          <div class="grid grid-cols-1 md:grid-cols-2 lg:grid-cols-3 gap-6">
            <!-- First Column -->
            <div class="space-y-4">
              <div>
                <label for="{{ form.id.id_for_label }}" class="block text-sm font-medium text-gray-700 dark:text-gray-300 mb-1">
                  {{ form.id.label }}
                  {% if form.id.field.required %}<span class="text-red-500">*</span>{% endif %}
                </label>
                {{ form.id }}
                {% if form.id.help_text %}
                  <p class="mt-1 text-xs text-gray-500 dark:text-gray-400">{{ form.id.help_text }}</p>
                {% endif %}
                {% if form.id.errors %}
                  <div class="mt-1 text-xs text-red-600 dark:text-red-400">
                    {% for error in form.id.errors %}<p>{{ error }}</p>{% endfor %}
                  </div>
                {% endif %}
              </div>

              <div>
                <label for="{{ form.full_name.id_for_label }}" class="block text-sm font-medium text-gray-700 dark:text-gray-300 mb-1">
                  {{ form.full_name.label }}
                  {% if form.full_name.field.required %}<span class="text-red-500">*</span>{% endif %}
                </label>
                {{ form.full_name }}
                {% if form.full_name.help_text %}
                  <p class="mt-1 text-xs text-gray-500 dark:text-gray-400">{{ form.full_name.help_text }}</p>
                {% endif %}
                {% if form.full_name.errors %}
                  <div class="mt-1 text-xs text-red-600 dark:text-red-400">
                    {% for error in form.full_name.errors %}<p>{{ error }}</p>{% endfor %}
                  </div>
                {% endif %}
              </div>

              <div>
                <label for="{{ form.tc_identity.id_for_label }}" class="block text-sm font-medium text-gray-700 dark:text-gray-300 mb-1">
                  {{ form.tc_identity.label }}
                  {% if form.tc_identity.field.required %}<span class="text-red-500">*</span>{% endif %}
                </label>
                {{ form.tc_identity }}
                {% if form.tc_identity.help_text %}
                  <p class="mt-1 text-xs text-gray-500 dark:text-gray-400">{{ form.tc_identity.help_text }}</p>
                {% endif %}
                {% if form.tc_identity.errors %}
                  <div class="mt-1 text-xs text-red-600 dark:text-red-400">
                    {% for error in form.tc_identity.errors %}<p>{{ error }}</p>{% endfor %}
                  </div>
                {% endif %}
              </div>

              <div>
                <label for="{{ form.birth_date.id_for_label }}" class="block text-sm font-medium text-gray-700 dark:text-gray-300 mb-1">
                  {{ form.birth_date.label }}
                  {% if form.birth_date.field.required %}<span class="text-red-500">*</span>{% endif %}
                </label>
                {{ form.birth_date }}
                {% if form.birth_date.help_text %}
                  <p class="mt-1 text-xs text-gray-500 dark:text-gray-400">{{ form.birth_date.help_text }}</p>
                {% endif %}
                {% if form.birth_date.errors %}
                  <div class="mt-1 text-xs text-red-600 dark:text-red-400">
                    {% for error in form.birth_date.errors %}<p>{{ error }}</p>{% endfor %}
                  </div>
                {% endif %}
              </div>
            </div>

            <!-- Second Column -->
            <div class="space-y-4">
              <div>
                <label for="{{ form.icd11_code.id_for_label }}" class="block text-sm font-medium text-gray-700 dark:text-gray-300 mb-1">
                  {{ form.icd11_code.label }}
                  {% if form.icd11_code.field.required %}<span class="text-red-500">*</span>{% endif %}
                </label>
                {{ form.icd11_code }}
                {% if form.icd11_code.help_text %}
                  <p class="mt-1 text-xs text-gray-500 dark:text-gray-400">{{ form.icd11_code.help_text }}</p>
                {% endif %}
                {% if form.icd11_code.errors %}
                  <div class="mt-1 text-xs text-red-600 dark:text-red-400">
                    {% for error in form.icd11_code.errors %}<p>{{ error }}</p>{% endfor %}
                  </div>
                {% endif %}
              </div>

              <div>
                <label for="{{ form.council_date.id_for_label }}" class="block text-sm font-medium text-gray-700 dark:text-gray-300 mb-1">
                  {{ form.council_date.label }}
                  {% if form.council_date.field.required %}<span class="text-red-500">*</span>{% endif %}
                </label>
                {{ form.council_date }}
                {% if form.council_date.help_text %}
                  <p class="mt-1 text-xs text-gray-500 dark:text-gray-400">{{ form.council_date.help_text }}</p>
                {% endif %}
                {% if form.council_date.errors %}
                  <div class="mt-1 text-xs text-red-600 dark:text-red-400">
                    {% for error in form.council_date.errors %}<p>{{ error }}</p>{% endfor %}
                  </div>
                {% endif %}
              </div>

              <div>
                <label for="{{ form.diagnosis.id_for_label }}" class="block text-sm font-medium text-gray-700 dark:text-gray-300 mb-1">
                  {{ form.diagnosis.label }}
                  {% if form.diagnosis.field.required %}<span class="text-red-500">*</span>{% endif %}
                </label>
                {{ form.diagnosis }}
                {% if form.diagnosis.help_text %}
                  <p class="mt-1 text-xs text-gray-500 dark:text-gray-400">{{ form.diagnosis.help_text }}</p>
                {% endif %}
                {% if form.diagnosis.errors %}
                  <div class="mt-1 text-xs text-red-600 dark:text-red-400">
                    {% for error in form.diagnosis.errors %}<p>{{ error }}</p>{% endfor %}
                  </div>
                {% endif %}
              </div>

              <div>
                <label for="{{ form.diagnosis_date.id_for_label }}" class="block text-sm font-medium text-gray-700 dark:text-gray-300 mb-1">
                  {{ form.diagnosis_date.label }}
                  {% if form.diagnosis_date.field.required %}<span class="text-red-500">*</span>{% endif %}
                </label>
                {{ form.diagnosis_date }}
                {% if form.diagnosis_date.help_text %}
                  <p class="mt-1 text-xs text-gray-500 dark:text-gray-400">{{ form.diagnosis_date.help_text }}</p>
                {% endif %}
                {% if form.diagnosis_date.errors %}
                  <div class="mt-1 text-xs text-red-600 dark:text-red-400">
                    {% for error in form.diagnosis_date.errors %}<p>{{ error }}</p>{% endfor %}
                  </div>
                {% endif %}
              </div>
            </div>

            <!-- Third Column -->
            <div class="space-y-4">
              <div>
                <label for="{{ form.family.id_for_label }}" class="block text-sm font-medium text-gray-700 dark:text-gray-300 mb-1">
                  {{ form.family.label }}
                  {% if form.family.field.required %}<span class="text-red-500">*</span>{% endif %}
                </label>
                {{ form.family }}
                {% if form.family.help_text %}
                  <p class="mt-1 text-xs text-gray-500 dark:text-gray-400">{{ form.family.help_text }}</p>
                {% endif %}
                {% if form.family.errors %}
                  <div class="mt-1 text-xs text-red-600 dark:text-red-400">
                    {% for error in form.family.errors %}<p>{{ error }}</p>{% endfor %}
                  </div>
                {% endif %}
              </div>

              <div>
                <label for="{{ form.mother.id_for_label }}" class="block text-sm font-medium text-gray-700 dark:text-gray-300 mb-1">
                  {{ form.mother.label }}
                  {% if form.mother.field.required %}<span class="text-red-500">*</span>{% endif %}
                </label>
                {{ form.mother }}
                {% if form.mother.help_text %}
                  <p class="mt-1 text-xs text-gray-500 dark:text-gray-400">{{ form.mother.help_text }}</p>
                {% endif %}
                {% if form.mother.errors %}
                  <div class="mt-1 text-xs text-red-600 dark:text-red-400">
                    {% for error in form.mother.errors %}<p>{{ error }}</p>{% endfor %}
                  </div>
                {% endif %}
              </div>

              <div>
                <label for="{{ form.father.id_for_label }}" class="block text-sm font-medium text-gray-700 dark:text-gray-300 mb-1">
                  {{ form.father.label }}
                  {% if form.father.field.required %}<span class="text-red-500">*</span>{% endif %}
                </label>
                {{ form.father }}
                {% if form.father.help_text %}
                  <p class="mt-1 text-xs text-gray-500 dark:text-gray-400">{{ form.father.help_text }}</p>
                {% endif %}
                {% if form.father.errors %}
                  <div class="mt-1 text-xs text-red-600 dark:text-red-400">
                    {% for error in form.father.errors %}<p>{{ error }}</p>{% endfor %}
                  </div>
                {% endif %}
              </div>

              <div>
                <label for="{{ form.institution.id_for_label }}" class="block text-sm font-medium text-gray-700 dark:text-gray-300 mb-1">
                  {{ form.institution.label }}
                  {% if form.institution.field.required %}<span class="text-red-500">*</span>{% endif %}
                </label>
                {{ form.institution }}
                {% if form.institution.help_text %}
                  <p class="mt-1 text-xs text-gray-500 dark:text-gray-400">{{ form.institution.help_text }}</p>
                {% endif %}
                {% if form.institution.errors %}
                  <div class="mt-1 text-xs text-red-600 dark:text-red-400">
                    {% for error in form.institution.errors %}<p>{{ error }}</p>{% endfor %}
                  </div>
                {% endif %}
              </div>

              <div>
                <label for="{{ form.status.id_for_label }}" class="block text-sm font-medium text-gray-700 dark:text-gray-300 mb-1">
                  {{ form.status.label }}
                  {% if form.status.field.required %}<span class="text-red-500">*</span>{% endif %}
                </label>
                {% if form.status.queryset.count > 0 %}
                  {{ form.status }}
                {% else %}
                  <div class="px-3 py-2 ml-2 border border-red-300 dark:border-red-600 rounded-md bg-red-50 dark:bg-red-900/20 text-red-800 dark:text-red-200">
                    <i class="fas fa-exclamation-triangle mr-2"></i>
                    No statuses available for this model. Please contact an administrator.
                  </div>
                {% endif %}
                {% if form.status.help_text %}
                  <p class="mt-1 text-xs text-gray-500 dark:text-gray-400">{{ form.status.help_text }}</p>
                {% endif %}
                {% if form.status.errors %}
                  <div class="mt-1 text-xs text-red-600 dark:text-red-400">
                    {% for error in form.status.errors %}<p>{{ error }}</p>{% endfor %}
                  </div>
                {% endif %}
              </div>
            </div>
          </div>
          
          <div class="flex justify-end space-x-3 mt-6">
            <button type="button" @click= "saveFormData(); document.getElementById('modal-root').innerHTML = ''" class="px-4 py-2 text-sm font-medium text-gray-700 dark:text-gray-300 bg-gray-100 dark:bg-gray-700 rounded-md hover:bg-gray-200 dark:hover:bg-gray-600 focus:outline-none focus:ring-2 focus:ring-offset-2 focus:ring-gray-500">Cancel</button>
            <button type="submit" class="px-4 py-2 text-sm font-medium text-white bg-blue-600 rounded-md hover:bg-blue-700 focus:outline-none focus:ring-2 focus:ring-offset-2 focus:ring-blue-500">Create Individual</button>
          </div>
        </form>
      </div>
    </div>
  </div>
{% endpartialdef %}<|MERGE_RESOLUTION|>--- conflicted
+++ resolved
@@ -74,11 +74,7 @@
     <div class="flex items-center gap-1 mb-2">
       <button
         class="p-1 text-blue-600 hover:text-blue-700 transition-colors"
-<<<<<<< HEAD
         @click=" openDetail({{ item.pk }}, 'Individual', 'lab')"
-=======
-        @click= "openDetail({{ item.pk }}, 'Individual', 'lab')"
->>>>>>> dba490e9
         title="View details"
       >
         <i class="fa-solid fa-eye text-lg"></i>
@@ -1172,17 +1168,6 @@
               <div class="relative bg-gray-200 dark:bg-gray-700 rounded-lg p-1 flex items-center">
                 <div class="absolute inset-1 bg-white dark:bg-gray-600 rounded-md shadow-sm transition-all duration-300 ease-out" :class="viewMode === 'cards' ? 'translate-x-0' : 'translate-x-full'" style="width: calc(50% - 2px);"></div>
 
-<<<<<<< HEAD
-                <button @click="viewMode = 'cards'" class="relative z-10 px-4 py-2 rounded-md text-sm font-medium transition-all duration-300 ease-out flex items-center" :class="viewMode === 'cards' ? 'text-gray-900 dark:text-gray-100' : 'text-gray-600 dark:text-gray-400 hover:text-gray-800 dark:hover:text-gray-200'">
-                  <i class="fa-solid fa-th-large mr-2 transition-transform duration-300" :class="viewMode === 'cards' ? 'scale-110' : 'scale-100'"></i>
-                  <span class="transition-all duration-300" :class="viewMode === 'cards' ? 'font-semibold' : 'font-medium'">Card</span>
-                </button>
-
-                <button @click="viewMode = 'table'" class="relative z-10 px-4 py-2 rounded-md text-sm font-medium transition-all duration-300 ease-out flex items-center" :class="viewMode === 'table' ? 'text-gray-900 dark:text-gray-100' : 'text-gray-600 dark:text-gray-400 hover:text-gray-800 dark:hover:text-gray-200'">
-                  <i class="fa-solid fa-table mr-2 transition-transform duration-300" :class="viewMode === 'table' ? 'scale-110' : 'scale-100'"></i>
-                  <span class="transition-all duration-300" :class="viewMode === 'table' ? 'font-semibold' : 'font-medium'">Table</span>
-                </button>
-=======
                   <button
                     @click= "viewMode = 'cards'"
                     class="relative z-10 px-4 py-2 rounded-md text-sm font-medium transition-all duration-300 ease-out flex items-center"
@@ -1215,9 +1200,7 @@
                     >
                   </button>
                 </div>
->>>>>>> dba490e9
-              </div>
-            </div>
+              </div>
 
             <!-- Card View: render all related tasks -->
             <div x-show="viewMode === 'cards'" x-transition:enter="transition-all duration-500 ease-out" x-transition:enter-start="opacity-0 scale-95 translate-y-4" x-transition:enter-end="opacity-100 scale-100 translate-y-0" x-transition:leave="transition-all duration-300 ease-in" x-transition:leave-start="opacity-100 scale-100 translate-y-0" x-transition:leave-end="opacity-0 scale-95 translate-y-4" class="grid grid-cols-1 md:grid-cols-2 lg:grid-cols-3 gap-4" style="will-change: opacity, transform;">

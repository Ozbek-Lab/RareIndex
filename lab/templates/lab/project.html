{% load lab_filters %}
{% partialdef compact-card %}
  <div
    class="bg-white dark:bg-gray-800 p-4 rounded-lg shadow border border-gray-200 dark:border-gray-700 m-1 mb-2"
    data-item-id="{{ item.id }}"
  >
    {% with float="float-right" color=item.status.color text=item.status.name %}
      {% include 'lab/partials/badge.html' %}
    {% endwith %}
    <h3 class="font-semibold text-lg text-gray-900 dark:text-gray-100">
      {{ item.name }}
    </h3>
    <p class="text-gray-600 dark:text-gray-400">
      {{ item.description|truncatewords:20 }}
    </p>
    <p class="text-sm text-gray-500 dark:text-gray-400">
      Priority: {{ item.priority }}
    </p>
    {% if item.due_date %}
      <p class="text-sm text-gray-500 dark:text-gray-400">
        Due: {{ item.due_date }}
      </p>
    {% endif %}
    <p class="text-sm text-gray-500 dark:text-gray-400">
      Tasks: {{ item.get_task_count }}
    </p>
    <div
      class="flex justify-end items-center gap-2 mt-3 pt-2 border-t border-gray-200 dark:border-gray-700"
    >
      <span class="inline-flex items-center text-sm text-gray-700 dark:text-gray-300">
        {% with object=item content_type='project' %}{% include 'lab/note.html#summary' %}{% endwith %}
      </span>
      <button
        class="text-blue-600 hover:text-blue-800 dark:text-blue-400 dark:hover:text-blue-300 transition-colors"
        @click="openDetail({{ item.pk }}, 'Project', 'lab')"
        title="View Details"
      >
        <i class="fa-solid fa-eye"></i>
      </button>
    </div>
  </div>
{% endpartialdef compact-card %}

{% partialdef card %}
  <div
    class="bg-white dark:bg-gray-800 p-4 rounded-lg shadow-lg border border-gray-200 dark:border-gray-700"
    data-item-id="{{ item.id }}"
  >
    <div class="flex items-center gap-1 mb-2">
      <button
        class="p-1 text-blue-600 hover:text-blue-700 transition-colors"
        @click="openDetail({{ item.pk }}, 'Project', 'lab')"
        title="View details"
      >
        <i class="fa-solid fa-eye text-lg"></i>
      </button>
      <h2 class="text-2xl font-bold text-gray-900 dark:text-gray-100">
        {{ item.name }}
      </h2>
      <div class="ml-auto">
        {% with float="float-right" color=item.status.color text=item.status.name %}
          {% include 'lab/partials/badge.html' %}
        {% endwith %}
      </div>
    </div>

    <div class="mb-4">
      <div class="mb-3">
        <p class="text-gray-600 dark:text-gray-400 leading-relaxed">
          {{ item.description|truncatewords:30 }}
        </p>
      </div>
    </div>

    <div class="grid grid-cols-1 md:grid-cols-2 gap-4 mb-4">
      <div class="p-3 bg-orange-50 dark:bg-orange-900/20 rounded-lg">
        <h4
          class="text-sm font-semibold text-orange-700 dark:text-orange-300 mb-1"
        >
          Priority
        </h4>
        <div class="flex items-center">
          <i
            class="fa-solid fa-flag mr-2 text-orange-600 dark:text-orange-400"
          ></i>
          <span class="text-orange-900 dark:text-orange-100 font-medium">
            {{ item.priority }}
          </span>
        </div>
      </div>

      <div class="p-3 bg-blue-50 dark:bg-blue-900/20 rounded-lg">
        <h4 class="text-sm font-semibold text-blue-700 dark:text-blue-300 mb-1">
          Task Count
        </h4>
        <div class="flex items-center">
          <i
            class="fa-solid fa-tasks mr-2 text-blue-600 dark:text-blue-400"
          ></i>
          <span class="text-blue-900 dark:text-blue-100 font-medium">
            {{ item.get_task_count }} tasks
          </span>
        </div>
      </div>
    </div>

    {% if item.due_date %}
      <div class="mb-4 p-3 bg-red-50 dark:bg-red-900/20 rounded-lg">
        <h4 class="text-sm font-semibold text-red-700 dark:text-red-300 mb-1">
          Due Date
        </h4>
        <div class="flex items-center">
          <i
            class="fa-solid fa-calendar-times mr-2 text-red-600 dark:text-red-400"
          ></i>
          <span class="text-red-900 dark:text-red-100 font-medium">
            {{ item.due_date }}
          </span>
        </div>
      </div>
    {% endif %}

    {% if item.notes.all %}
      <div class="mb-4">
        <h4 class="text-sm font-semibold text-gray-700 dark:text-gray-300 mb-2">
          Project Notes
        </h4>
        <div class="bg-gray-50 dark:bg-gray-700 rounded-lg p-3">
          <ul class="space-y-2">
            {% for note in item.notes|visible_to:user %}
              <li
                class="text-sm text-gray-600 dark:text-gray-400 flex items-start"
              >
                <i
                  class="fa-solid fa-circle text-xs mt-1 mr-2 text-gray-400"
                ></i>
                {% if note.private_owner %}
                  <span class="inline-flex items-center gap-1 text-[10px] px-1 py-0.5 rounded bg-gray-200 dark:bg-gray-600 text-gray-700 dark:text-gray-200 mr-1">
                    <i class="fa-solid fa-lock text-[10px]"></i> Private
                  </span>
                {% endif %}
                {{ note.content|truncatewords:20 }}
              </li>
            {% endfor %}
          </ul>
        </div>
      </div>
    {% endif %}

    <div class="text-sm text-gray-500 dark:text-gray-400">
      <i class="fa-solid fa-calendar mr-1"></i>
      Created: {{ item.get_created_at|date:"M d, Y H:i"|default:"Unknown" }}
    </div>

    <div
      class="flex justify-between items-center pt-4 border-t border-gray-200 dark:border-gray-700"
    >
      <div class="flex space-x-2">
        <button
          class="px-3 py-1 text-sm bg-green-600 text-white rounded hover:bg-green-700 transition-colors"
          hx-get="{% url 'lab:generic_edit' %}?model_name=Project&app_label=lab&pk={{ item.pk }}"
          hx-target="#modal-root"
          hx-swap="innerHTML"
        >
          <i class="fa-solid fa-edit mr-1"></i>Edit Project
        </button>
        <button
          class="px-3 py-1 text-sm bg-purple-600 text-white rounded hover:bg-purple-700 transition-colors"
        >
          <i class="fa-solid fa-tasks mr-1"></i>View Tasks
        </button>
      </div>
    </div>
  </div>
{% endpartialdef card %}

{% partialdef table-row %}
  <td class="px-4 py-3 text-sm text-gray-900 dark:text-gray-100 font-medium">
    {{ item.name }}
  </td>
  <td class="px-4 py-3 text-sm text-gray-600 dark:text-gray-400">
    {{ item.description|truncatewords:10 }}
  </td>
  <td class="px-4 py-3 text-sm text-gray-600 dark:text-gray-400">
    {{ item.priority }}
  </td>
  <td class="px-4 py-3 text-sm text-gray-600 dark:text-gray-400">
    {{ item.get_task_count }} tasks
  </td>
  <td class="px-4 py-3 text-sm text-gray-600 dark:text-gray-400">
    {{ item.due_date|date:"M d, Y"|default:"-" }}
  </td>
  <td class="px-4 py-3 text-sm">
    {% with float="" color=item.status.color text=item.status.name %}
      {% include 'lab/partials/badge.html' %}
    {% endwith %}
  </td>
  <td class="px-4 py-3 text-sm text-gray-600 dark:text-gray-400">
    <button
      @click="openDetail({{ item.pk }}, 'Project', 'lab')"
      class="text-blue-600 hover:text-blue-800 dark:text-blue-400 dark:hover:text-blue-300 transition-colors"
    >
      <i class="fa-solid fa-eye"></i>
    </button>
  </td>
{% endpartialdef table-row %}

{% partialdef table %}
  <div class="overflow-x-auto bg-white dark:bg-gray-800 shadow-sm rounded-lg">
    <table class="min-w-full">
      <thead class="bg-gray-50 dark:bg-gray-700">
        <tr>
          <th
            class="px-4 py-3 text-left text-xs font-medium text-gray-500 dark:text-gray-300 uppercase tracking-wider"
          >
            Name
          </th>
          <th
            class="px-4 py-3 text-left text-xs font-medium text-gray-500 dark:text-gray-300 uppercase tracking-wider"
          >
            Description
          </th>
          <th
            class="px-4 py-3 text-left text-xs font-medium text-gray-500 dark:text-gray-300 uppercase tracking-wider"
          >
            Priority
          </th>
          <th
            class="px-4 py-3 text-left text-xs font-medium text-gray-500 dark:text-gray-300 uppercase tracking-wider"
          >
            Task Count
          </th>
          <th
            class="px-4 py-3 text-left text-xs font-medium text-gray-500 dark:text-gray-300 uppercase tracking-wider"
          >
            Due Date
          </th>
          <th
            class="px-4 py-3 text-left text-xs font-medium text-gray-500 dark:text-gray-300 uppercase tracking-wider"
          >
            Status
          </th>
          <th
            class="px-4 py-3 text-left text-xs font-medium text-gray-500 dark:text-gray-300 uppercase tracking-wider"
          >
            Actions
          </th>
        </tr>
      </thead>
      <tbody class="divide-y divide-gray-200 dark:divide-gray-600">
        {% with view_mode='table' %}
          {% include "lab/partials/_infinite_scroll_items.html" %}
        {% endwith %}
      </tbody>
    </table>
  </div>
{% endpartialdef table %}

{% partialdef detail %}
  <div
    id="project-detail"
    x-data="{ activeTab: 'notes' }"
    x-init="activeItem = 'detail-project-{{ item.pk }}'"
    class="space-y-6"
  >
    <!-- Project card -->
    <div class="bg-white dark:bg-gray-800 rounded-lg shadow-lg overflow-hidden">
      <!-- Header with project info -->
      <div class="bg-gradient-to-r from-purple-600 to-indigo-700 px-6 py-4">
        <div class="flex items-center justify-between">
          <h2 class="text-2xl font-bold text-white">{{ item.name }}</h2>
          <span
            class="px-3 py-1 rounded-full text-sm font-medium bg-{{ item.status.color|default:'gray' }}-100 bg-opacity-25 text-white border border-white"
          >
            {{ item.status.name }}
          </span>
        </div>
        {% if item.description %}
          <p class="text-purple-100 mt-1">{{ item.description }}</p>
        {% endif %}
      </div>

      <!-- Project details -->
      <div class="p-6 grid grid-cols-1 md:grid-cols-3 gap-4">
        <!-- First column -->
        <div class="space-y-4">
          <div>
            <h3 class="text-sm font-medium text-gray-500 dark:text-gray-400">
              Priority
            </h3>
            <p class="text-gray-900 dark:text-gray-100 flex items-center gap-2">
              <i class="fa-solid fa-flag text-orange-500"></i>
              {{ item.priority|default:"—" }}
            </p>
          </div>
        </div>

        <!-- Second column -->
        <div class="space-y-4">
          <div>
            <h3 class="text-sm font-medium text-gray-500 dark:text-gray-400">
              Due Date
            </h3>
            <p class="text-gray-900 dark:text-gray-100">
              {{ item.due_date|date:"d M Y"|default:"—" }}
            </p>
          </div>
        </div>

        <!-- Third column -->
        <div class="space-y-4">
          <div>
            <h3 class="text-sm font-medium text-gray-500 dark:text-gray-400">
              Created / Updated
            </h3>
            <p class="text-gray-900 dark:text-gray-100">
              {{ item.get_created_at|date:"d M Y H:i"|default:"—" }}
              <span class="text-gray-500 dark:text-gray-400">·</span>
              {{ item.get_updated_at|date:"d M Y H:i"|default:"—" }}
            </p>
          </div>
        </div>
      </div>

      <!-- Tabs for related data -->
      <div class="px-6 border-b border-gray-200 dark:border-gray-700">
        <div class="flex -mb-px">
          <button
            class="py-2 px-4 border-b-2 transition-colors"
            :class="activeTab === 'notes' ? 'border-indigo-500 text-indigo-600 dark:text-indigo-400 font-medium' : 'border-transparent text-gray-500 dark:text-gray-400 hover:text-gray-700 dark:hover:text-gray-300 font-medium'"
            @click="activeTab = 'notes'"
          >
<<<<<<< HEAD
            Notes ({{ item.notes|visible_count:user }})
=======
            {% with object=item content_type='project' %}
              {% include 'lab/note.html#summary' %}
            {% endwith %}
>>>>>>> 32b9b276
          </button>
          <button
            class="py-2 px-4 border-b-2 transition-colors"
            :class="activeTab === 'individuals' ? 'border-indigo-500 text-indigo-600 dark:text-indigo-400 font-medium' : 'border-transparent text-gray-500 dark:text-gray-400 hover:text-gray-700 dark:hover:text-gray-300 font-medium'"
            @click="activeTab = 'individuals'"
          >
            Individuals ({{ item.individuals.count }})
          </button>
          <button
            class="py-2 px-4 border-b-2 transition-colors"
            :class="activeTab === 'tasks' ? 'border-indigo-500 text-indigo-600 dark:text-indigo-400 font-medium' : 'border-transparent text-gray-500 dark:text-gray-400 hover:text-gray-700 dark:hover:text-gray-300 font-medium'"
            @click="activeTab = 'tasks'"
          >
            Tasks ({{ item.tasks.count }})
          </button>
        </div>
      </div>

      <!-- Tab content -->
      <div class="p-6">
        <!-- Overview -->

        <!-- Individuals tab -->
        <div x-show="activeTab === 'individuals'" x-cloak>
          <div
            x-data="{ viewMode: 'cards', selectedIds: [], get payload(){ return JSON.stringify(this.selectedIds); }, clear(){ this.selectedIds = []; } }"
            class="space-y-4"
          >
            <!-- Toolbar: Add Individuals + view toggle -->
            <div class="flex items-center justify-between">
              <form
                hx-post="{% url 'lab:project_add_individuals' %}"
                hx-target="#project-individuals-fragment"
                hx-swap="innerHTML"
                class="flex items-center gap-2"
              >
                {% csrf_token %}
                <input type="hidden" name="project_id" value="{{ item.id }}">
                {% with app_label='lab' model_name='Individual' icon_class='fa-person' value_field='pk' multiple=True name='individual_ids' %}
                  <div class="w-80">
                    {% include "lab/index.html#generic-combobox" %}
                  </div>
                {% endwith %}
                <button
                  type="submit"
                  class="inline-flex items-center gap-x-2 px-3 py-2 text-sm font-medium text-white bg-indigo-600 rounded-md hover:bg-indigo-700 dark:bg-indigo-500 dark:hover:bg-indigo-600 transition-colors"
                >
                  <i class="fa-solid fa-user-plus"></i>
                  <span>Add to Project</span>
                </button>
              </form>
            </div>

            <div id="project-individuals-fragment">
              {% partial project-individuals-fragment %}
            </div>
          </div>
        </div>

        {% partialdef project-individuals-fragment %}
          {% if item.individuals.exists %}
            <div x-data="{ viewMode: 'cards' }" class="space-y-4">
              <div class="flex justify-end">
                <div
                  class="relative bg-gray-200 dark:bg-gray-700 rounded-lg p-1 flex items-center"
                >
                  <div
                    class="absolute inset-1 bg-white dark:bg-gray-600 rounded-md shadow-sm transition-all duration-300 ease-out"
                    :class="viewMode === 'cards' ? 'translate-x-0' : 'translate-x-full'"
                    style="width: calc(50% - 2px);"
                  ></div>

                  <button
                    @click="viewMode = 'cards'"
                    class="relative z-10 px-4 py-2 rounded-md text-sm font-medium transition-all duration-300 ease-out flex items-center"
                    :class="viewMode === 'cards' ? 'text-gray-900 dark:text-gray-100' : 'text-gray-600 dark:text-gray-400 hover:text-gray-800 dark:hover:text-gray-200'"
                  >
                    <i class="fa-solid fa-th-large mr-2"></i>
                    <span
                      :class="viewMode === 'cards' ? 'font-semibold' : 'font-medium'"
                      >Card</span
                    >
                  </button>

                  <button
                    @click="viewMode = 'table'"
                    class="relative z-10 px-4 py-2 rounded-md text-sm font-medium transition-all duration-300 ease-out flex items-center"
                    :class="viewMode === 'table' ? 'text-gray-900 dark:text-gray-100' : 'text-gray-600 dark:text-gray-400 hover:text-gray-800 dark:hover:text-gray-200'"
                  >
                    <i class="fa-solid fa-table mr-2"></i>
                    <span
                      :class="viewMode === 'table' ? 'font-semibold' : 'font-medium'"
                      >Table</span
                    >
                  </button>
                </div>
              </div>

              <!-- Card View -->
              <div
                x-show="viewMode === 'cards'"
                x-transition:enter="transition-all duration-500 ease-out"
                x-transition:enter-start="opacity-0 scale-95 translate-y-4"
                x-transition:enter-end="opacity-100 scale-100 translate-y-0"
                x-transition:leave="transition-all duration-300 ease-in"
                x-transition:leave-start="opacity-100 scale-100 translate-y-0"
                x-transition:leave-end="opacity-0 scale-95 translate-y-4"
                class="grid grid-cols-1 md:grid-cols-2 lg:grid-cols-3 gap-4"
              >
                {% for individual in item.individuals.all %}
                  {% with item=individual %}
                    {% include "lab/individual.html#card" %}
                  {% endwith %}
                {% endfor %}
              </div>

              <!-- Table View -->
              <div
                x-show="viewMode === 'table'"
                x-transition:enter="transition-all duration-500 ease-out"
                x-transition:enter-start="opacity-0 scale-95 -translate-y-4"
                x-transition:enter-end="opacity-100 scale-100 translate-y-0"
                x-transition:leave="transition-all duration-300 ease-in"
                x-transition:leave-start="opacity-100 scale-100 translate-y-0"
                x-transition:leave-end="opacity-0 scale-95 -translate-y-4"
                class="overflow-x-auto bg-white dark:bg-gray-800 shadow-sm rounded-lg"
              >
                {% with items=item.individuals.all view_mode='table' model_name='Individual' app_label='lab' card='card' %}
                  {% include "lab/individual.html#table" %}
                {% endwith %}
              </div>
            </div>
          {% else %}
            <div
              class="bg-gray-50 dark:bg-gray-800 rounded-lg p-6 text-center text-gray-500 dark:text-gray-400"
            >
              No individuals linked to this project.
            </div>
          {% endif %}
        {% endpartialdef %}

        <!-- Tasks tab -->
        <div x-show="activeTab === 'tasks'" x-cloak>
          {% if item.tasks.exists %}
            <div x-data="{ viewMode: 'cards' }" class="space-y-4">
              <div class="flex items-center justify-between">
                <div>
                  <button
                    hx-get="{% url 'lab:generic_create' %}?model_name=Task&app_label=lab&project={{ item.id }}"
                    hx-target="#modal-root"
                    hx-swap="innerHTML"
                    class="inline-flex items-center gap-x-2 px-3 py-2 text-sm font-medium text-white bg-indigo-600 rounded-md hover:bg-indigo-700 dark:bg-indigo-500 dark:hover:bg-indigo-600 transition-colors"
                  >
                    <i class="fa-solid fa-plus"></i>
                    <span>Add Task</span>
                  </button>
                </div>
                <div
                  class="relative bg-gray-200 dark:bg-gray-700 rounded-lg p-1 flex items-center"
                >
                  <div
                    class="absolute inset-1 bg-white dark:bg-gray-600 rounded-md shadow-sm transition-all duration-300 ease-out"
                    :class="viewMode === 'cards' ? 'translate-x-0' : 'translate-x-full'"
                    style="width: calc(50% - 2px);"
                  ></div>

                  <button
                    @click="viewMode = 'cards'"
                    class="relative z-10 px-4 py-2 rounded-md text-sm font-medium transition-all duration-300 ease-out flex items-center"
                    :class="viewMode === 'cards' ? 'text-gray-900 dark:text-gray-100' : 'text-gray-600 dark:text-gray-400 hover:text-gray-800 dark:hover:text-gray-200'"
                  >
                    <i class="fa-solid fa-th-large mr-2"></i>
                    <span
                      :class="viewMode === 'cards' ? 'font-semibold' : 'font-medium'"
                      >Card</span
                    >
                  </button>

                  <button
                    @click="viewMode = 'table'"
                    class="relative z-10 px-4 py-2 rounded-md text-sm font-medium transition-all duration-300 ease-out flex items-center"
                    :class="viewMode === 'table' ? 'text-gray-900 dark:text-gray-100' : 'text-gray-600 dark:text-gray-400 hover:text-gray-800 dark:hover:text-gray-200'"
                  >
                    <i class="fa-solid fa-table mr-2"></i>
                    <span
                      :class="viewMode === 'table' ? 'font-semibold' : 'font-medium'"
                      >Table</span
                    >
                  </button>
                </div>
              </div>

              <!-- Card View -->
              <div
                x-show="viewMode === 'cards'"
                x-transition:enter="transition-all duration-500 ease-out"
                x-transition:enter-start="opacity-0 scale-95 translate-y-4"
                x-transition:enter-end="opacity-100 scale-100 translate-y-0"
                x-transition:leave="transition-all duration-300 ease-in"
                x-transition:leave-start="opacity-100 scale-100 translate-y-0"
                x-transition:leave-end="opacity-0 scale-95 translate-y-4"
                class="grid grid-cols-1 md:grid-cols-2 lg:grid-cols-3 gap-4"
              >
                {% for task in item.tasks.all %}
                  {% with item=task %}
                    {% include "lab/task.html#card" %}
                  {% endwith %}
                {% endfor %}
              </div>

              <!-- Table View -->
              <div
                x-show="viewMode === 'table'"
                x-transition:enter="transition-all duration-500 ease-out"
                x-transition:enter-start="opacity-0 scale-95 -translate-y-4"
                x-transition:enter-end="opacity-100 scale-100 translate-y-0"
                x-transition:leave="transition-all duration-300 ease-in"
                x-transition:leave-start="opacity-100 scale-100 translate-y-0"
                x-transition:leave-end="opacity-0 scale-95 -translate-y-4"
                class="overflow-x-auto bg-white dark:bg-gray-800 shadow-sm rounded-lg"
              >
                {% with items=item.tasks.all view_mode='table' model_name='Task' app_label='lab' card='card' %}
                  {% include "lab/task.html#table" %}
                {% endwith %}
              </div>
            </div>
          {% else %}
            <div
              class="bg-gray-50 dark:bg-gray-800 rounded-lg p-6 text-center text-gray-500 dark:text-gray-400"
            >
              No tasks available for this project.
            </div>
          {% endif %}
        </div>

        <!-- Notes tab -->
        <div x-show="activeTab === 'notes'" x-cloak>
          <h3 class="text-lg font-medium text-gray-900 dark:text-gray-100 mb-2">
            Notes
          </h3>
          {% with object=item content_type="project" user=user %}
            {% include "lab/note.html#list" %}
          {% endwith %}
        </div>
      </div>

      <!-- Footer with action buttons -->
      <div
        class="px-6 py-4 bg-gray-50 dark:bg-gray-800 border-t flex justify-end space-x-3"
      >
        <button
          class="text-green-600 dark:text-green-400 hover:text-green-900 dark:hover:text-green-300 flex items-center"
          hx-get="{% url 'lab:generic_edit' %}?model_name=Project&app_label=lab&pk={{ item.pk }}"
          hx-target="#modal-root"
          hx-swap="innerHTML"
        >
          <i class="fas fa-edit mr-1"></i> Edit Project
        </button>
      </div>
    </div>
  </div>
{% endpartialdef %}<|MERGE_RESOLUTION|>--- conflicted
+++ resolved
@@ -330,13 +330,10 @@
             :class="activeTab === 'notes' ? 'border-indigo-500 text-indigo-600 dark:text-indigo-400 font-medium' : 'border-transparent text-gray-500 dark:text-gray-400 hover:text-gray-700 dark:hover:text-gray-300 font-medium'"
             @click="activeTab = 'notes'"
           >
-<<<<<<< HEAD
-            Notes ({{ item.notes|visible_count:user }})
-=======
-            {% with object=item content_type='project' %}
-              {% include 'lab/note.html#summary' %}
-            {% endwith %}
->>>>>>> 32b9b276
+          Notes ({{ item.notes|visible_count:user }})
+          {% with object=item content_type='project' %}
+            {% include 'lab/note.html#summary' %}
+          {% endwith %}
           </button>
           <button
             class="py-2 px-4 border-b-2 transition-colors"

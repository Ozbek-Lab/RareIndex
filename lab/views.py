--- conflicted
+++ resolved
@@ -774,164 +774,6 @@
 
 
 @login_required
-def pie_chart_view(request, model_name, attribute_name):
-    """
-    Generate a pie chart for any model and attribute combination.
-    
-    Args:
-        model_name: The name of the Django model (e.g., 'Individual', 'Sample')
-        attribute_name: The name of the attribute to group by (e.g., 'status__name', 'type__name')
-    """
-    from django.apps import apps
-    from django.db.models import Count, Q
-    import plotly.graph_objects as go
-    import json
-    
-    try:
-        # Get the model class
-        model_class = apps.get_model('lab', model_name)
-        
-        # Validate that the attribute exists
-        if not hasattr(model_class, attribute_name.split('__')[0]):
-            return JsonResponse({
-                'error': f'Attribute "{attribute_name}" does not exist on model "{model_name}"'
-            }, status=400)
-        
-        # Start with base queryset
-        queryset = model_class.objects.all()
-        
-        # Apply global filters
-        active_filters = request.session.get('active_filters', {})
-        if active_filters:
-            filter_conditions = Q()
-            
-            for filter_key, filter_values in active_filters.items():
-                if filter_values:  # Only apply non-empty filters
-                    # Handle different filter types
-                    if isinstance(filter_values, list):
-                        if filter_values:  # Non-empty list
-                            filter_conditions &= Q(**{filter_key: filter_values[0]})  # Take first value for now
-                    else:
-                        filter_conditions &= Q(**{filter_key: filter_values})
-            
-            if filter_conditions:
-                queryset = queryset.filter(filter_conditions)
-        
-        # Get the data with filters applied
-        queryset = queryset.values(attribute_name).annotate(count=Count('id')).order_by('-count')
-        
-        if not queryset:
-            return JsonResponse({
-                'error': f'No data found for {model_name}.{attribute_name}'
-            }, status=404)
-        
-        # Prepare data for pie chart
-        labels = []
-        values = []
-        
-        for item in queryset:
-            # Handle None values
-            label = item[attribute_name] if item[attribute_name] is not None else 'Unknown'
-            labels.append(str(label))
-            values.append(item['count'])
-        
-        # Create pie chart
-        fig = go.Figure(data=[
-            go.Pie(
-                labels=labels,
-                values=values,
-                hole=0.3,  # Creates a donut chart
-                textinfo='value',
-                textposition='outside',
-                marker=dict(colors=['#FF6B6B', '#4ECDC4', '#45B7D1', '#96CEB4', '#FFEAA7', '#DDA0DD', '#98D8C8', '#F7DC6F'])
-            )
-        ])
-        
-        fig.update_layout(
-            title=f'{model_name} Distribution by {attribute_name.replace("__", " ").title()}',
-            height=400,
-            showlegend=True,
-            legend=dict(
-                orientation="h",
-                yanchor="bottom",
-                y=1.02,
-                xanchor="right",
-                x=1
-            )
-        )
-        
-        # Calculate percentages
-        total = sum(values)
-        data_with_percentages = []
-        for label, value in zip(labels, values):
-            percentage = (value / total * 100) if total > 0 else 0
-            data_with_percentages.append((label, value, percentage))
-        
-        # Prepare response data
-        chart_data = {
-            'chart_json': json.dumps(fig.to_dict()),
-            'model_name': model_name,
-            'attribute_name': attribute_name,
-            'total_count': total,
-            'unique_values': len(values),
-            'data': data_with_percentages
-        }
-        
-        if request.htmx:
-            return render(request, 'lab/pie_chart_partial.html', chart_data)
-        else:
-            return render(request, 'lab/pie_chart.html', chart_data)
-            
-    except LookupError:
-        return JsonResponse({
-            'error': f'Model "{model_name}" not found in app "lab"'
-        }, status=404)
-    except Exception as e:
-        return JsonResponse({
-            'error': f'Error generating pie chart: {str(e)}'
-        }, status=500)
-
-
-@login_required
-def get_stats_counts(request):
-    from .models import Individual, Sample, Test, Analysis
-    from django.db.models import Q
-    active_filters = request.session.get('active_filters', {})
-    filter_conditions = Q()
-    if active_filters:
-        for filter_key, filter_values in active_filters.items():
-            if filter_values:
-                if isinstance(filter_values, list):
-                    if filter_values:
-                        filter_conditions &= Q(**{filter_key: filter_values[0]})
-                else:
-                    filter_conditions &= Q(**{filter_key: filter_values})
-    individuals_queryset = Individual.objects.all()
-    samples_queryset = Sample.objects.all()
-    tests_queryset = Test.objects.all()
-    analyses_queryset = Analysis.objects.all()
-    if filter_conditions:
-        individuals_queryset = individuals_queryset.filter(filter_conditions)
-        samples_queryset = samples_queryset.filter(filter_conditions)
-        tests_queryset = tests_queryset.filter(filter_conditions)
-        analyses_queryset = analyses_queryset.filter(filter_conditions)
-    data = {
-        'individuals': individuals_queryset.count(),
-        'samples': samples_queryset.count(),
-        'tests': tests_queryset.count(),
-        'analyses': analyses_queryset.count(),
-    }
-<<<<<<< HEAD
-    return JsonResponse(data)
-=======
-    
-    if request.htmx:
-        return render(request, 'lab/individual.html#timeline', context)
-    else:
-        return render(request, 'lab/individual.html', context)
-
-
-@login_required
 def nl_search(request):
     """
     Natural language search view that converts user queries to SQL and returns results.
@@ -979,5 +821,4 @@
         return render(request, "lab/nl_search.html#nl-search-content", {})
     else:
         # Return the full page for direct access
-        return render(request, "lab/nl_search.html")
->>>>>>> 3c53df07
+        return render(request, "lab/nl_search.html")
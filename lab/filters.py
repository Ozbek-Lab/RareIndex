--- conflicted
+++ resolved
@@ -20,11 +20,7 @@
             "Institution": "institution__pk",
             "Term": "hpo_terms__pk",
             "Sample": "samples__pk",
-<<<<<<< HEAD
-            "Project": "projects__pk"
-=======
             "Project": "projects__pk",
->>>>>>> 4a9066ce
         },
         "select_fields": {
             "sample_type": {

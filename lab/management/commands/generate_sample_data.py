import random
import time
from datetime import timedelta
from django.core.management.base import BaseCommand
from django.contrib.auth.models import User
from django.utils import timezone
from django.contrib.contenttypes.models import ContentType
from lab.models import (
    Family,
    Individual,
    Sample,
    Test,
    Status,
    SampleType,
    Institution,
    TestType,
    AnalysisType,
    Analysis,
    Project,
    Task,
    IdentifierType,
    CrossIdentifier,
    Note
)
from ontologies.models import Term

class Command(BaseCommand):
    help = 'Generate sample data for testing'

    def add_arguments(self, parser):
        parser.add_argument('--families', type=int, default=3, help='Number of families to create')
        parser.add_argument('--samples-per-individual', type=int, default=2, help='Number of samples per individual')
        parser.add_argument('--tests-per-sample', type=int, default=2, help='Number of tests per sample')
        parser.add_argument('--analyses-per-test', type=int, default=2, help='Number of analyses per test')
        parser.add_argument('--tasks-per-object', type=int, default=2, help='Number of tasks per object')


    def handle(self, *args, **options):
        # Get or create default user
        user = User.objects.first()
        if not user:
            self.stdout.write('Creating default superuser...')
            user = User.objects.create_superuser('admin', 'admin@example.com', 'admin')
            self.stdout.write('Creating pleb user...')
            pleb = User.objects.create_user('pleb', 'pleb@example.com', 'pleb')
            self.stdout.write('Creating normal user...')
            normal = User.objects.create_user('normal', 'normal@example.com', 'normal')

        # Create statuses if they don't exist
        all_statuses = self._create_statuses(user)

        # Create sample types if they don't exist
        sample_types = self._create_sample_types(user)

        # Create test types if they don't exist
        test_types = self._create_test_types(user)

        # Create analysis types if they don't exist
        analysis_types = self._create_analysis_types(user)

        # Create institution if it doesn't exist
        institution = self._get_or_create_institution(user)

        # Create 'Ongoing' status for Project if it doesn't exist
        project_content_type = ContentType.objects.get_for_model(Project)
        project_status, _ = Status.objects.get_or_create(
            name='Ongoing',
            content_type=project_content_type,
            defaults={
                'color': 'purple',
                'created_by': user
            }
        )

        # Create a project with 'Ongoing' status
        project = self._create_project(user, project_status)

        # Create identifier types if they don't exist
        identifier_types = self._create_identifier_types(user)

        # Get a random selection of HPO terms to use
        hpo_terms = list(Term.objects.filter(ontology__type=1).order_by('?')[:50])  # Get 50 random HPO terms
        self.stdout.write(f"Found {len(hpo_terms)} HPO terms to use")
        if not hpo_terms:
            self.stdout.write(self.style.WARNING('No HPO terms found in database!'))
            # Continue anyway, hpo_terms will be empty

        # Generate families and their members

        all_individuals = []
        for i in range(options['families']):
            # Generate unique family ID that doesn't conflict with existing ones
            family_id = self._generate_unique_family_id(i+1)
            
            # Family creation date - start of the process
            family_creation_date = timezone.now() - timedelta(days=100)
            family = self._create_family(family_id, user, family_creation_date)
            self._create_note(family, user, creation_date=family_creation_date)
            self._create_tasks(family, user, all_statuses, project, options['tasks_per_object'], family_creation_date)
            
            # Mother creation date - after family creation
            mother_creation_date = family_creation_date + timedelta(days=random.randint(1, 3))
            mother = self._create_individual("Mother", family, user, institution, all_statuses['individual']['registered'], hpo_terms, is_index=False, creation_date=mother_creation_date)
            self._create_note(mother, user, creation_date=mother_creation_date)
            self._create_identifiers(mother, identifier_types, f"{family_id}.2", f"RD3.F{i+1:02d}.2", user )
            
            # Father creation date - after family creation
            father_creation_date = family_creation_date + timedelta(days=random.randint(1, 3))
            father = self._create_individual("Father", family, user, institution, all_statuses['individual']['registered'], hpo_terms, is_index=False, creation_date=father_creation_date)
            self._create_note(father, user, creation_date=father_creation_date)
            self._create_identifiers(father, identifier_types, f"{family_id}.3", f"RD3.F{i+1:02d}.3", user)
            all_individuals.extend([mother, father])
            multi_child = (i % 2 == 0)
            children = []
            if multi_child:
                for child_num in range(1, 3):
                    child_creation_date = family_creation_date + timedelta(days=random.randint(2, 5))
                    proband = self._create_individual(
                        f"Proband{child_num}", family, user, institution, all_statuses['individual']['active'], hpo_terms, mother=mother, father=father, is_index=True, creation_date=child_creation_date
                    )
                    self._create_note(proband, user, creation_date=child_creation_date)
                    rb_code = f"{family_id}.1.{child_num}"
                    biobank_code = f"RD3.F{i+1:02d}.1.{child_num}"
                    self._create_identifiers(proband, identifier_types, rb_code, biobank_code, user)
                    children.append(proband)
            else:
                child_creation_date = family_creation_date + timedelta(days=random.randint(2, 5))
                proband = self._create_individual(
                    "Proband", family, user, institution, all_statuses['individual']['active'], hpo_terms, mother=mother, father=father, is_index=True, creation_date=child_creation_date
                )
                self._create_note(proband, user, creation_date=child_creation_date)
                rb_code = f"{family_id}.1"
                biobank_code = f"RD3.F{i+1:02d}.1"
                self._create_identifiers(proband, identifier_types, rb_code, biobank_code, user)
                children.append(proband)
            all_individuals.extend(children)
            for individual in [mother, father] + children:
                # Create tasks for individual with future dates based on individual creation
                individual_created_at = individual.get_created_at()
                if individual_created_at:
                    individual_base_date = individual_created_at + timedelta(days=random.randint(1, 21))
                else:
                    individual_base_date = timezone.now() - timedelta(days=random.randint(1, 21))
                self._create_tasks(individual, user, all_statuses, project, options['tasks_per_object'], individual_base_date)
            
            for individual in [mother, father] + children:
                self._create_samples(
                    individual,
                    sample_types,
                    test_types,
                    analysis_types,
                    options['samples_per_individual'],
                    options['tests_per_sample'],
                    options['analyses_per_test'],
                    options['tasks_per_object'],
                    user,
                    all_statuses,
                    project
                )

        self.stdout.write(self.style.SUCCESS('Successfully generated sample data'))

    def _create_statuses(self, user):
        """Create statuses for each model type separately"""
        all_statuses = {}
        
        for model_type in [Individual, Sample, Test, Analysis, Task]:
            model_name = model_type.__name__
            status_data = {
                'registered': ('Registered', 'gray', 'fa-user-plus'),
                'active': ('Active', 'green', 'fa-play'),
                'completed': ('Completed', 'blue', 'fa-check-circle'),
                'cancelled': ('Cancelled', 'red', 'fa-times-circle'),
                'pending': ('Pending', 'yellow', 'fa-clock'),
            }
            
            model_statuses = {}
            for key, (name, color, icon) in status_data.items():
                status, _ = Status.objects.get_or_create(
                    name=name,
                    content_type=ContentType.objects.get_for_model(model_type),
                    defaults={
                        'color': color,
                        'icon': icon,
                        'created_by': user
                    }
                )
                # Update icon if it doesn't exist
                if not status.icon:
                    status.icon = icon
                    status.save()
                model_statuses[key] = status
            
            all_statuses[model_name.lower()] = model_statuses
        
        return all_statuses

    def _create_sample_types(self, user):
        types = ['DNA', 'RNA', 'Plasma', 'Serum', 'Whole Blood']
        created = {}
        for t in types:
            st, _ = SampleType.objects.get_or_create(name=t, defaults={'created_by': user})
            created[t.lower().replace(' ', '_')] = st
        return created

    def _create_test_types(self, user):
        types = ['WGS', 'WES', 'Panel']
        created = {}
        for t in types:
            tt, _ = TestType.objects.get_or_create(name=t, defaults={'created_by': user})
            created[t.lower()] = tt
        return created

    def _create_analysis_types(self, user):
        types = ['Bioinformatics', 'Interpretation', 'Validation']
        created = {}
        for t in types:
            at, _ = AnalysisType.objects.get_or_create(name=t, defaults={'created_by': user})
            created[t.lower()] = at
        return created

    def _get_or_create_institution(self, user):
<<<<<<< HEAD
        defaults = {
            'created_by': user,
            'latitude': 41.0082,   # Istanbul coordinates
            'longitude': 28.9784,
            'city': 'Istanbul',
        }
        institution, created = Institution.objects.get_or_create(
            name='Test Hospital',
            defaults=defaults
        )
        if not created:
            updated_fields = []
            for field in ('latitude', 'longitude', 'city'):
                if getattr(institution, field) in (None, '') and defaults[field] is not None:
                    setattr(institution, field, defaults[field])
                    updated_fields.append(field)
            if updated_fields:
                institution.save(update_fields=updated_fields)
        return institution
=======
        inst, _ = Institution.objects.get_or_create(name="Rare Disease Lab", defaults={'created_by': user})
        return inst
>>>>>>> ad5c8d59

    def _create_project(self, user, status):
        proj, _ = Project.objects.get_or_create(
            name="Rare Disease Pilot",
            defaults={
                'description': "Pilot project for rare disease analysis",
                'status': status,
                'created_by': user,
                'created_at': timezone.now()
            }
        )
        return proj

    def _create_identifier_types(self, user):
        identifier_type_data = {
            'RareBoost': 'RareBoost',
            'Biobank': 'Biobank',
            'ERDERA': 'ERDERA'
        }
        for name, description in identifier_type_data.items():
            IdentifierType.objects.get_or_create(name=name, defaults={'description': description, 'created_by': user})
        return IdentifierType.objects.all()

    def _create_identifiers(self, individual, identifier_types, lab_id, biobank_id, user):
            # Create RareBoost identifier (check for uniqueness and avoid duplicates for same individual)
            if not CrossIdentifier.objects.filter(id_type=identifier_types[0], id_value=lab_id).exists():
                if not CrossIdentifier.objects.filter(individual=individual, id_type=identifier_types[0]).exists():
                    CrossIdentifier.objects.create(
                        individual=individual,
                        id_type=identifier_types[0],
                        id_value=lab_id,
                        link=f"https://www.rareboost.com/individual/{lab_id}",
                        created_by=user
                    )
            
            # Create Biobank identifier (check for uniqueness and avoid duplicates for same individual)
            if not CrossIdentifier.objects.filter(id_type=identifier_types[1], id_value=biobank_id).exists():
                if not CrossIdentifier.objects.filter(individual=individual, id_type=identifier_types[1]).exists():
                    CrossIdentifier.objects.create(
                        individual=individual,
                        id_type=identifier_types[1],
                        id_value=biobank_id,
                        link=f"https://www.biobank.com/individual/{biobank_id}",
                        created_by=user
                    )
            
            # Create ERDERA identifier (generate unique random ID and avoid duplicates for same individual)
            if not CrossIdentifier.objects.filter(individual=individual, id_type=identifier_types[2]).exists():
                erdera_id = self._generate_unique_erdera_id()
                CrossIdentifier.objects.create(
                    individual=individual,
                    id_type=identifier_types[2],
                    id_value=erdera_id,
                    link=f"https://www.erdera.com/individual/{erdera_id}",
                    created_by=user
                )

    def _generate_unique_family_id(self, family_number):
        """Generate a unique family ID that doesn't conflict with existing ones."""
        from lab.models import Family
        
        # Start with the base pattern
        base_id = f"RB_2025_{family_number:02d}"
        
        # Check if this ID already exists
        counter = 0
        family_id = base_id
        while Family.objects.filter(family_id=family_id).exists():
            counter += 1
            family_id = f"{base_id}_{counter}"
        
        return family_id

    def _generate_unique_erdera_id(self):
        """Generate a unique ERDERA ID that doesn't conflict with existing ones."""
        from lab.models import CrossIdentifier
        from lab.models import IdentifierType
        
        # Get the ERDERA identifier type
        erdera_type = IdentifierType.objects.filter(name='ERDERA').first()
        if not erdera_type:
            # If ERDERA type doesn't exist, just return a random number
            return random.randint(1000000000, 9999999999)
        
        # Generate a unique random ID
        max_attempts = 100
        for attempt in range(max_attempts):
            erdera_id = random.randint(1000000000, 9999999999)
            if not CrossIdentifier.objects.filter(id_type=erdera_type, id_value=str(erdera_id)).exists():
                return str(erdera_id)
        
        return str(random.randint(1000000000, 9999999999))

    def _create_note(self, obj, user, text=None, creation_date=None):
        """Create a note for a given object."""
        # Note model does not have created_at field, it uses simple_history
        Note.objects.create(
            content_object=obj,
            content=text or f"Auto-generated note for {obj}",
            user=user
        )

    def _create_family(self, family_id, user, creation_date):
        fam = Family.objects.create(
            family_id=family_id,
            created_by=user
        )
        return fam

    def _create_individual(self, first_name, family, user, institution, status, hpo_terms, mother=None, father=None, is_index=False, creation_date=None):
        ind = Individual.objects.create(
            full_name=f"{first_name} {family.family_id}",
            family=family,
            mother=mother,
            father=father,
            is_index=is_index,
            sex=random.choice(['male', 'female']),
            birth_date=creation_date.date() - timedelta(days=random.randint(365*5, 365*50)),
            status=status,
            created_by=user,
            created_at=creation_date
        )
        ind.institution.add(institution)
        if hpo_terms:
            ind.hpo_terms.add(*random.sample(hpo_terms, random.randint(1, 5)))
        return ind

    def _create_tasks(self, obj, user, all_statuses, project, num_tasks, base_date):
        # Convert base_date to datetime if it's date
        if hasattr(base_date, 'date'):
            pass # it's datetime
        else:
            # assume it's date, convert to datetime
            base_date = timezone.datetime.combine(base_date, timezone.datetime.min.time()).replace(tzinfo=timezone.get_current_timezone())

        for i in range(num_tasks):
            Task.objects.create(
                title=f"Task {i+1} for {obj}",
                description=f"Auto-generated task",
                content_object=obj,
                project=project,
                status=all_statuses['task']['pending'],
                priority=random.choice(['low', 'medium', 'high']),
                assigned_to=user,
                created_by=user,
                due_date=base_date + timedelta(days=random.randint(1, 30))
            )

    def _create_samples(self, individual, sample_types, test_types, analysis_types, num_samples, tests_per_sample, analyses_per_test, tasks_per_object, user, all_statuses, project):
        for _ in range(num_samples):
            sample_type = random.choice(list(sample_types.values()))
            sample = Sample.objects.create(
                individual=individual,
                sample_type=sample_type,
                status=all_statuses['sample']['active'],
                receipt_date=timezone.now().date() - timedelta(days=random.randint(10, 100)),
                created_by=user,
                isolation_by=user
            )
            self._create_tasks(sample, user, all_statuses, project, tasks_per_object, sample.receipt_date)
            
            for _ in range(tests_per_sample):
                test_type = random.choice(list(test_types.values()))
                test = Test.objects.create(
                    sample=sample,
                    test_type=test_type,
                    status=all_statuses['test']['active'],
                    created_by=user,
                    performed_date=sample.receipt_date + timedelta(days=random.randint(1, 10)),
                    performed_by=user
                )
                self._create_tasks(test, user, all_statuses, project, tasks_per_object, test.performed_date)
                
                for _ in range(analyses_per_test):
                    analysis_type = random.choice(list(analysis_types.values()))
                    analysis = Analysis.objects.create(
                        test=test,
                        type=analysis_type,
                        status=all_statuses['analysis']['active'],
                        created_by=user,
                        performed_date=test.performed_date + timedelta(days=random.randint(1, 5)),
                        performed_by=user
                    )
                    self._create_tasks(analysis, user, all_statuses, project, tasks_per_object, analysis.performed_date)
                    
                    self._create_variants(individual, analysis, user, all_statuses)

    def _create_variants(self, individual, analysis, user, all_statuses):
        """Create variants for an individual's analysis"""
        from variant.models import SNV, CNV, SV, Repeat, Classification
        
        # Only create variants for some analyses
        if random.random() > 0.7:
            return

        # Specific variants list provided by user
        specific_variants = [
            "chr10-77984023 A>G",
            "chr10-77982811 C>T",
            "chr10-78009515 C>T",
            "chr7-94053779 C>T",
            "chr1-241959054 CAA>C",
            "chrX-41437781 C>CCTAG",
            "chr1-6825194 G>T",
            "chr7-73683072 C>A",
            "chr20-22584278 T>C",
            "chr13-35645867 A>T",
            "chr4-84794563 C>T",
            "chr15-45152472 T>A",
            "chrX-155898245 AG>C",
            "chr8-96785174 CAA>C",
            "chr9-841776 C>G",
            "chr1-36091267 A>C",
            "chr20-50892050 TTCA>T",
            "chrX-120560586 T>C"
        ]

        # Create 1-3 variants from the list
        num_variants = random.randint(1, 3)
        selected_variants = random.sample(specific_variants, num_variants)
        
        for variant_str in selected_variants:
            # Parse variant string: "chr10-77984023 A>G"
            loc_part, alleles_part = variant_str.split(' ')
            chrom_part, pos_part = loc_part.split('-')
            ref, alt = alleles_part.split('>')
            
            chrom = chrom_part.replace('chr', '')
            start = int(pos_part)
            end = start + len(ref)
            
            common_args = {
                'individual': individual,
                'analysis': analysis,
                'chromosome': chrom,
                'start': start,
                'end': end,
                'created_by': user,
                'zygosity': random.choice(['het', 'hom', 'het', 'het']),
                'status': all_statuses['sample']['active']
            }
            
            # Create SNV (treating all as SNV/Indel which fits SNV model)
            variant = SNV.objects.create(
                **common_args,
                reference=ref,
                alternate=alt
            )
            
            # Note: Genes are linked automatically via signals
            
            # Add classification
            Classification.objects.create(
                variant=variant,
                user=user,
                classification=random.choice(['pathogenic', 'likely_pathogenic', 'vus', 'likely_benign', 'benign']),
                inheritance=random.choice(['ad', 'ar', 'de_novo', 'unknown']),
                notes="Auto-generated classification"
            )<|MERGE_RESOLUTION|>--- conflicted
+++ resolved
@@ -220,30 +220,8 @@
         return created
 
     def _get_or_create_institution(self, user):
-<<<<<<< HEAD
-        defaults = {
-            'created_by': user,
-            'latitude': 41.0082,   # Istanbul coordinates
-            'longitude': 28.9784,
-            'city': 'Istanbul',
-        }
-        institution, created = Institution.objects.get_or_create(
-            name='Test Hospital',
-            defaults=defaults
-        )
-        if not created:
-            updated_fields = []
-            for field in ('latitude', 'longitude', 'city'):
-                if getattr(institution, field) in (None, '') and defaults[field] is not None:
-                    setattr(institution, field, defaults[field])
-                    updated_fields.append(field)
-            if updated_fields:
-                institution.save(update_fields=updated_fields)
-        return institution
-=======
         inst, _ = Institution.objects.get_or_create(name="Rare Disease Lab", defaults={'created_by': user})
         return inst
->>>>>>> ad5c8d59
 
     def _create_project(self, user, status):
         proj, _ = Project.objects.get_or_create(

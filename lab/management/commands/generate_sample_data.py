--- conflicted
+++ resolved
@@ -89,25 +89,6 @@
 
         all_individuals = []
         for i in range(options['families']):
-<<<<<<< HEAD
-            family_id = f"RB_2025_{i+1:02d}"
-            # Family creation date - start of the process
-            family_creation_date = timezone.now() + timedelta(days=random.randint(1, 30))
-            family = self._create_family(family_id, user, family_creation_date)
-            self._create_note(family, user, creation_date=family_creation_date)
-            # Create tasks for family with future dates
-            family_base_date = family_creation_date + timedelta(days=random.randint(1, 14))
-            self._create_tasks(family, user, statuses['completed'], project, options['tasks_per_object'], family_base_date)
-            # Individual creation dates - after family creation
-            mother_creation_date = family_creation_date + timedelta(days=random.randint(1, 3))
-            mother = self._create_individual("Mother", family, user, institution, statuses['registered'], hpo_terms, is_index=False, creation_date=mother_creation_date)
-            self._create_note(mother, user, creation_date=mother_creation_date)
-            self._create_identifiers(mother, identifier_types, f"{family_id}.2", f"RD3.F{i+1:02d}.2", user )
-            
-            father_creation_date = family_creation_date + timedelta(days=random.randint(1, 3))
-            father = self._create_individual("Father", family, user, institution, statuses['registered'], hpo_terms, is_index=False, creation_date=father_creation_date)
-            self._create_note(father, user, creation_date=father_creation_date)
-=======
             # Generate unique family ID that doesn't conflict with existing ones
             family_id = self._generate_unique_family_id(i+1)
             family = self._create_family(family_id, user)
@@ -118,7 +99,6 @@
             self._create_identifiers(mother, identifier_types, f"{family_id}.2", f"RD3.F{i+1:02d}.2", user )
             father = self._create_individual("Father", family, user, institution, all_statuses['individual']['registered'], hpo_terms, is_index=False)
             self._create_note(father, user)
->>>>>>> bd04ec24
             self._create_identifiers(father, identifier_types, f"{family_id}.3", f"RD3.F{i+1:02d}.3", user)
             all_individuals.extend([mother, father])
             multi_child = (i % 2 == 0)
@@ -127,11 +107,7 @@
                 for child_num in range(1, 3):
                     child_creation_date = family_creation_date + timedelta(days=random.randint(2, 5))
                     proband = self._create_individual(
-<<<<<<< HEAD
-                        f"Proband{child_num}", family, user, institution, statuses['active'], hpo_terms, mother=mother, father=father, is_index=True, creation_date=child_creation_date
-=======
                         f"Proband{child_num}", family, user, institution, all_statuses['individual']['active'], hpo_terms, mother=mother, father=father, is_index=True
->>>>>>> bd04ec24
                     )
                     self._create_note(proband, user, creation_date=child_creation_date)
                     rb_code = f"{family_id}.1.{child_num}"
@@ -141,11 +117,7 @@
             else:
                 child_creation_date = family_creation_date + timedelta(days=random.randint(2, 5))
                 proband = self._create_individual(
-<<<<<<< HEAD
-                    "Proband", family, user, institution, statuses['active'], hpo_terms, mother=mother, father=father, is_index=True, creation_date=child_creation_date
-=======
                     "Proband", family, user, institution, all_statuses['individual']['active'], hpo_terms, mother=mother, father=father, is_index=True
->>>>>>> bd04ec24
                 )
                 self._create_note(proband, user, creation_date=child_creation_date)
                 rb_code = f"{family_id}.1"
@@ -154,13 +126,7 @@
                 children.append(proband)
             all_individuals.extend(children)
             for individual in [mother, father] + children:
-<<<<<<< HEAD
-                # Create tasks for individual with future dates based on individual creation
-                individual_base_date = individual.created_at + timedelta(days=random.randint(1, 21))
-                self._create_tasks(individual, user, statuses['completed'], project, options['tasks_per_object'], individual_base_date)
-=======
                 self._create_tasks(individual, user, all_statuses['individual']['completed'], project, options['tasks_per_object'])
->>>>>>> bd04ec24
             for individual in [mother, father] + children:
                 self._create_samples(
                     individual,
@@ -395,13 +361,8 @@
             sample = Sample.objects.create(
                 individual=individual,
                 sample_type=random.choice(sample_types),
-<<<<<<< HEAD
                 status=statuses['registered'],
                 receipt_date=sample_receipt_date,
-=======
-                status=all_statuses['sample']['registered'],
-                receipt_date=timezone.now() - timedelta(days=random.randint(1, 30)),
->>>>>>> bd04ec24
                 isolation_by=user,
                 created_by=user,
                 created_at=sample_creation_date,
@@ -409,13 +370,8 @@
             )
             self._create_note(sample, user, sample_creation_date)
 
-<<<<<<< HEAD
-            # Create tasks for sample (due 1-2 weeks after sample creation)
-            self._create_tasks(sample, user, statuses['completed'], project, tasks_per_object, sample_creation_date)
-=======
             # Create tasks for sample
             self._create_tasks(sample, user, all_statuses['sample']['completed'], project, tasks_per_object)
->>>>>>> bd04ec24
 
             # Create tests for sample
             for j in range(tests_per_sample):
@@ -428,23 +384,12 @@
                     performed_by=user,
                     sample=sample,
                     created_by=user,
-<<<<<<< HEAD
-                    status=statuses['active'],
-                    created_at=test_performed_date,
-                    updated_at=test_performed_date
-=======
                     status=all_statuses['test']['active']
->>>>>>> bd04ec24
                 )
                 self._create_note(test, user, test_performed_date)
 
-<<<<<<< HEAD
-                # Create tasks for test (due 1-2 weeks after test performance)
-                self._create_tasks(test, user, statuses['completed'], project, tasks_per_object, test_performed_date)
-=======
                 # Create tasks for test
                 self._create_tasks(test, user, all_statuses['test']['completed'], project, tasks_per_object)
->>>>>>> bd04ec24
 
                 # Create analyses for test
                 for k in range(analyses_per_test):
@@ -456,24 +401,13 @@
                         performed_date=analysis_performed_date,
                         performed_by=user,
                         type=random.choice(analysis_types),
-<<<<<<< HEAD
-                        status=statuses['active'],
-                        created_by=user,
-                        created_at=analysis_performed_date
-=======
                         status=all_statuses['analysis']['active'],
                         created_by=user
->>>>>>> bd04ec24
                     )
                     self._create_note(analysis, user, analysis_performed_date)
 
-<<<<<<< HEAD
-                    # Create tasks for analysis (due 1-2 weeks after analysis performance)
-                    self._create_tasks(analysis, user, statuses['completed'], project, tasks_per_object, analysis_performed_date)
-=======
                     # Create tasks for analysis
                     self._create_tasks(analysis, user, all_statuses['analysis']['completed'], project, tasks_per_object)
->>>>>>> bd04ec24
 
     def _create_identifier_types(self, user):
         identifier_type_data = {

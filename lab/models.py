--- conflicted
+++ resolved
@@ -341,39 +341,45 @@
 
 
 class Test(StatusMixin, models.Model):
-<<<<<<< HEAD
     """Through model for tracking tests performed on samples"""
 
     sample = models.ForeignKey(Sample, on_delete=models.PROTECT, related_name="tests")
-=======
->>>>>>> d3f15ac0
     test_type = models.ForeignKey(TestType, on_delete=models.PROTECT)
     performed_date = models.DateField(null=True, blank=True)
-    performed_by = models.ForeignKey(User, on_delete=models.SET_NULL, null=True, blank=True, related_name='tests_performed')
-    service_send_date = models.DateField(null=True, blank=True, verbose_name='Service Send Date')
-    data_receipt_date = models.DateField(null=True, blank=True, verbose_name='Data Receipt Date')
-    council_date = models.DateField(null=True, blank=True, verbose_name='Council Date')
-    sample = models.ForeignKey('Sample', on_delete=models.CASCADE, related_name='tests')
-    created_by = models.ForeignKey(User, on_delete=models.SET_NULL, null=True, related_name='tests_created')
+    performed_by = models.ForeignKey(
+        User,
+        on_delete=models.SET_NULL,
+        null=True,
+        blank=True,
+        related_name="tests_performed",
+    )
+    service_send_date = models.DateField(
+        null=True, blank=True, verbose_name="Service Send Date"
+    )
+    data_receipt_date = models.DateField(
+        null=True, blank=True, verbose_name="Data Receipt Date"
+    )
+    council_date = models.DateField(null=True, blank=True, verbose_name="Council Date")
+    sample = models.ForeignKey("Sample", on_delete=models.CASCADE, related_name="tests")
+    created_by = models.ForeignKey(
+        User, on_delete=models.SET_NULL, null=True, related_name="tests_created"
+    )
     created_at = models.DateTimeField(auto_now_add=True)
     updated_at = models.DateTimeField(auto_now=True)
     status = models.ForeignKey(Status, on_delete=models.PROTECT)
     status_logs = GenericRelation(StatusLog)
-<<<<<<< HEAD
     notes = GenericRelation("Note")
     created_at = models.DateTimeField(auto_now_add=True)
     created_by = models.ForeignKey(
         User, on_delete=models.PROTECT, related_name="created_tests"
     )
-=======
->>>>>>> d3f15ac0
     tasks = GenericRelation("Task")
 
     def __str__(self):
         return f"{self.test_type} - {self.sample}"
 
     class Meta:
-        ordering = ['-created_at']
+        ordering = ["-created_at"]
 
 
 class AnalysisType(models.Model):

from django.urls import path
from . import views

app_name = "lab"

urlpatterns = [
    path("", views.index, name="index"),
    path(
        "search/",
        views.generic_search,
        name="generic_search",
    ),
    path('detail/', views.generic_detail, name='generic_detail'),
    path('search/page/', views.generic_search_page, name='generic_search_page'),
    path(
        "hpo_network_visualization/",
        views.hpo_network_visualization,
        name="hpo_network_visualization",
    ),
    path("get-select-options/", views.get_select_options, name="get_select_options"),
<<<<<<< HEAD
    path("individual/<int:pk>/timeline/", views.individual_timeline, name="individual_timeline"),
=======
    path("get-status-buttons/", views.get_status_buttons, name="get_status_buttons"),
>>>>>>> 4a70529b
    # path("", views.dashboard, name="dashboard"),
    # path("select/search/", views.select_search, name="select_search"),
    # # Individual routes
    # path("individuals/", views.individual_index, name="individuals"),
    # path("individual/create/", views.individual_create, name="individual_create"),
    # path("individual/<int:pk>/", views.individual_detail, name="individual_detail"),
    # path("individual/<int:pk>/edit/", views.individual_edit, name="individual_edit"),
    # path(
    #     "individual/<int:pk>/delete/", views.individual_delete, name="individual_delete"
    # ),
    # path("individual/search/", views.individual_search, name="individual_search"),
    # # Sample routes
    # path("samples/", views.sample_list, name="samples"),
    # path("sample/create/", views.sample_create, name="sample_create"),
    # path("sample/<int:pk>/", views.sample_detail, name="sample_detail"),
    # path("sample/<int:pk>/edit/", views.sample_edit, name="sample_edit"),
    # path("sample/<int:pk>/delete/", views.sample_delete, name="sample_delete"),
    # path("sample/search/", views.sample_search, name="sample_search"),
    # # Test routes
    # path("tests/", views.test_list, name="tests"),
    # path("test/create/", views.test_create, name="test_create"),
    # path("test/<int:pk>/", views.test_detail, name="test_detail"),
    # path("test/<int:pk>/edit/", views.test_edit, name="test_edit"),
    # path("test/<int:pk>/delete/", views.test_delete, name="test_delete"),
    # path("test/<int:pk>/card/", views.test_card, name="test_card"),
    # path("test/search/", views.test_search, name="test_search"),
    # # Analysis routes
    # path("analyses/", views.analysis_list, name="analyses"),
    # path("analysis/create/", views.analysis_create, name="analysis_create"),
    # path("analysis/<int:pk>/", views.analysis_detail, name="analysis_detail"),
    # path("analysis/<int:pk>/edit/", views.analysis_edit, name="analysis_edit"),
    # path("analysis/<int:pk>/delete/", views.analysis_delete, name="analysis_delete"),
    # path("analysis/search/", views.analysis_search, name="analysis_search"),
    # # Type routes
    # path("types/", views.types_list, name="types"),
    # path("types/search/", views.type_search, name="type_search"),
    # path("test-type/create/", views.test_type_create, name="test_type_create"),
    # path("test-type/<int:pk>/edit/", views.test_type_edit, name="test_type_edit"),
    # path("test-type/<int:pk>/delete/", views.test_type_delete, name="test_type_delete"),
    # path("sample-type/create/", views.sample_type_create, name="sample_type_create"),
    # path("sample-type/<int:pk>/edit/", views.sample_type_edit, name="sample_type_edit"),
    # path(
    #     "sample-type/<int:pk>/delete/",
    #     views.sample_type_delete,
    #     name="sample_type_delete",
    # ),
    # path("sample-type/search/", views.sample_type_search, name="sample_type_search"),
    # path(
    #     "analysis-type/create/", views.analysis_type_create, name="analysis_type_create"
    # ),
    # path(
    #     "analysis-type/<int:pk>/edit/",
    #     views.analysis_type_edit,
    #     name="analysis_type_edit",
    # ),
    # path(
    #     "analysis-type/<int:pk>/delete/",
    #     views.analysis_type_delete,
    #     name="analysis_type_delete",
    # ),
    # # Notes
    path("notes/", views.note_list, name="notes"),
    path("note/count/", views.note_count, name="note_count"),
    path("note/create/", views.note_create, name="note_create"),
    path("note/<int:pk>/delete/", views.note_delete, name="note_delete"),
    path("check-notifications/", views.check_notifications, name="check_notifications"),
    path("notifications/", views.notifications_page, name="notifications"),
    # # Project routes
    # path("projects/", views.project_index, name="projects"),
    # path("project/create/", views.project_create, name="project_create"),
    # path("project/<int:pk>/", views.project_detail, name="project_detail"),
    # path("project/<int:pk>/edit/", views.project_edit, name="project_edit"),
    # path("project/<int:pk>/delete/", views.project_delete, name="project_delete"),
    # path(
    #     "project/<int:pk>/toggle-complete/",
    #     views.project_toggle_complete,
    #     name="project_toggle_complete",
    # ),
    # path("project/search/", views.project_search, name="project_search"),
    # # Task routes
    # path("tasks/", views.task_index, name="tasks"),
    # path("task/create/<str:model>/<int:pk>/", views.task_create, name="task_create"),
    # path("task/create/", views.task_create_standalone, name="task_create_standalone"),
    # path("task/<int:pk>/complete/", views.task_complete, name="task_complete"),
    # path("task/<int:pk>/reopen/", views.task_reopen, name="task_reopen"),
    # path("task/<int:pk>/", views.task_detail, name="task_detail"),
    # path("task/search/", views.task_search, name="task_search"),
    # path("search-hpo-terms/", views.search_hpo_terms, name="search_hpo_terms"),
    # path(
    #     "visualization/hpo-network/", views.hpo_visualization, name="hpo_visualization"
    # ),
]<|MERGE_RESOLUTION|>--- conflicted
+++ resolved
@@ -18,11 +18,9 @@
         name="hpo_network_visualization",
     ),
     path("get-select-options/", views.get_select_options, name="get_select_options"),
-<<<<<<< HEAD
     path("individual/<int:pk>/timeline/", views.individual_timeline, name="individual_timeline"),
-=======
     path("get-status-buttons/", views.get_status_buttons, name="get_status_buttons"),
->>>>>>> 4a70529b
+    
     # path("", views.dashboard, name="dashboard"),
     # path("select/search/", views.select_search, name="select_search"),
     # # Individual routes

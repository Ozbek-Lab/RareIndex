# forms.py
from django import forms
from .models import (
    Task,
    StatusLog,
    Individual,
    Sample,
    Note,
    TestType,
    SampleType,
    Status,
    Project,
    Test,
)
from django.contrib.contenttypes.models import ContentType


class ProjectForm(forms.ModelForm):
    class Meta:
        model = Project
        fields = ["name", "description", "due_date", "priority"]
        widgets = {
            "due_date": forms.DateInput(attrs={"type": "date"}),
            "description": forms.Textarea(attrs={"rows": 3}),
        }


# Update the TaskForm to include project field
class TaskForm(forms.ModelForm):
    class Meta:
        model = Task
        fields = [
            "title",
            "description",
            "assigned_to",
            "due_date",
            "priority",
            "target_status",
            "project",  # Add this field
        ]
        widgets = {
            "due_date": forms.DateTimeInput(attrs={"type": "datetime-local"}),
            "description": forms.Textarea(attrs={"rows": 3}),
        }

    def __init__(self, *args, content_object=None, **kwargs):
        super().__init__(*args, **kwargs)

        # If we have a content object, filter statuses accordingly
        if content_object:
            content_type = ContentType.objects.get_for_model(content_object.__class__)

            # Get all statuses that have been used with this content type
            used_status_ids = (
                StatusLog.objects.filter(
                    content_type=content_type,
                )
                .values_list("new_status_id", flat=True)
                .distinct()
            )

            self.fields["target_status"].queryset = Status.objects.filter(
                id__in=used_status_ids
            )

        # Always sort projects by name
        self.fields["project"].queryset = Project.objects.all().order_by("name")


class IndividualForm(forms.ModelForm):
    class Meta:
        model = Individual
        fields = [
            "lab_id",
            "biobank_id",
            "full_name",
            "tc_identity",
            "birth_date",
            "icd11_code",
            "hpo_codes",
            "family",
            "mother",
            "father",
        ]
        widgets = {
            "birth_date": forms.DateInput(attrs={"type": "date"}),
            "hpo_codes": forms.Textarea(attrs={"rows": 3}),
        }


class SampleForm(forms.ModelForm):
    class Meta:
        model = Sample
        fields = [
            'individual',
            'sample_type',
            'receipt_date',
            'processing_date',
            'isolation_by',
            'sample_measurements',
            'status',
            'created_by',
        ]
        widgets = {
            'receipt_date': forms.DateInput(attrs={'type': 'date'}),
            'processing_date': forms.DateInput(attrs={'type': 'date'}),
        }


class NoteForm(forms.ModelForm):
    class Meta:
        model = Note
        fields = ["content"]
        widgets = {
            "content": forms.Textarea(
                attrs={
                    "class": "flex-1 px-2 py-1 text-xs shadow-sm rounded focus:ring-1 focus:ring-blue-500 focus:border-blue-500 resize-none h-[32px]",
                    "placeholder": "Add a note...",
                    "required": True,
                }
            ),
        }


class TestTypeForm(forms.ModelForm):
    class Meta:
        model = TestType
        fields = ["name", "description"]


class SampleTypeForm(forms.ModelForm):
    class Meta:
        model = SampleType
        fields = ["name", "description"]
        widgets = {
            "name": forms.TextInput(
                attrs={
                    "class": "mt-1 block w-full rounded-md border-gray-300 shadow-sm focus:border-indigo-500 focus:ring-indigo-500 sm:text-sm"
                }
            ),
            "description": forms.Textarea(
                attrs={
                    "rows": 3,
                    "class": "mt-1 block w-full rounded-md border-gray-300 shadow-sm focus:border-indigo-500 focus:ring-indigo-500 sm:text-sm",
                }
            ),
        }


class TestForm(forms.ModelForm):
    class Meta:
        model = Test
<<<<<<< HEAD
        fields = ["test_type", "performed_date", "performed_by", "status"]
=======
        fields = [
            'test_type',
            'performed_date',
            'performed_by',
            'service_send_date',
            'data_receipt_date',
            'council_date',
            'sample',
            'created_by',
        ]
>>>>>>> f29c751c
        widgets = {
            "performed_date": forms.DateInput(attrs={"type": "date"}),
        }<|MERGE_RESOLUTION|>--- conflicted
+++ resolved
@@ -92,18 +92,18 @@
     class Meta:
         model = Sample
         fields = [
-            'individual',
-            'sample_type',
-            'receipt_date',
-            'processing_date',
-            'isolation_by',
-            'sample_measurements',
-            'status',
-            'created_by',
+            "individual",
+            "sample_type",
+            "receipt_date",
+            "processing_date",
+            "isolation_by",
+            "sample_measurements",
+            "status",
+            "created_by",
         ]
         widgets = {
-            'receipt_date': forms.DateInput(attrs={'type': 'date'}),
-            'processing_date': forms.DateInput(attrs={'type': 'date'}),
+            "receipt_date": forms.DateInput(attrs={"type": "date"}),
+            "processing_date": forms.DateInput(attrs={"type": "date"}),
         }
 
 
@@ -150,20 +150,16 @@
 class TestForm(forms.ModelForm):
     class Meta:
         model = Test
-<<<<<<< HEAD
-        fields = ["test_type", "performed_date", "performed_by", "status"]
-=======
         fields = [
-            'test_type',
-            'performed_date',
-            'performed_by',
-            'service_send_date',
-            'data_receipt_date',
-            'council_date',
-            'sample',
-            'created_by',
+            "test_type",
+            "performed_date",
+            "performed_by",
+            "service_send_date",
+            "data_receipt_date",
+            "council_date",
+            "sample",
+            "created_by",
         ]
->>>>>>> f29c751c
         widgets = {
             "performed_date": forms.DateInput(attrs={"type": "date"}),
         }